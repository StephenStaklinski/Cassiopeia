--- conflicted
+++ resolved
@@ -863,7 +863,6 @@
                 cas_tree.get_branch_length(u, v), expected_edges[(u, v)]
             )
 
-<<<<<<< HEAD
     def test_mutationless_edge_collapse_1(self):
         tree = nx.DiGraph()
         for i in range(7):
@@ -970,7 +969,7 @@
 
         self.assertEqual(set(cas_tree.nodes), expected_nodes)
         self.assertEqual(set(cas_tree.edges), expected_edges)
-=======
+
     def test_set_and_add_attribute(self):
 
         tree = cas.data.CassiopeiaTree(
@@ -1000,8 +999,6 @@
 
         self.assertCountEqual(nodes, expected_nodes)
 
->>>>>>> 27d16537
-
 
 if __name__ == "__main__":
     unittest.main()