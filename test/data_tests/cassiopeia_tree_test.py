"""
Tests for the CassiopeiaTree object in the data module.
"""
import unittest
from typing import Dict, Optional

import ete3
import networkx as nx
import numpy as np
import pandas as pd

import cassiopeia as cas
from cassiopeia.data import utilities as data_utilities
from cassiopeia.data.CassiopeiaTree import (
    CassiopeiaTree,
    CassiopeiaTreeError,
    CassiopeiaTreeWarning,
)


class TestCassiopeiaTree(unittest.TestCase):
    def setUp(self):

        # test_nwk and test_network should both have the same topology
        self.test_nwk = "((node3,(node7,(node9,(node11,(node13,(node15,(node17,node18)node16)node14)node12)node10)node8)node4)node1,(node5,node6)node2)node0;"
        self.test_network = nx.DiGraph()
        self.test_network.add_edges_from(
            [
                ("node0", "node1"),
                ("node0", "node2"),
                ("node1", "node3"),
                ("node1", "node4"),
                ("node2", "node5"),
                ("node2", "node6"),
                ("node4", "node7"),
                ("node4", "node8"),
                ("node8", "node9"),
                ("node8", "node10"),
                ("node10", "node11"),
                ("node10", "node12"),
                ("node12", "node13"),
                ("node12", "node14"),
                ("node14", "node15"),
                ("node14", "node16"),
                ("node16", "node17"),
                ("node16", "node18"),
            ]
        )

        # this should obey PP for easy checking of ancestral states
        self.character_matrix = pd.DataFrame.from_dict(
            {
                "node3": [1, 0, 0, 0, 0, 0, 0, 0],
                "node7": [1, 1, 0, 0, 0, 0, 0, 0],
                "node9": [1, 1, 1, 0, 0, 0, 0, 0],
                "node11": [1, 1, 1, 1, 0, 0, 0, 0],
                "node13": [1, 1, 1, 1, 1, 0, 0, 0],
                "node15": [1, 1, 1, 1, 1, 1, 0, 0],
                "node17": [1, 1, 1, 1, 1, 1, 1, 0],
                "node18": [1, 1, 1, 1, 1, 1, 1, 1],
                "node5": [2, 0, 0, 0, 0, 0, 0, 0],
                "node6": [2, 2, 0, 0, 0, 0, 0, 0],
            },
            orient="index",
        )

        # A simple balanced binary tree to test lineage pruning
        complete_binary = nx.balanced_tree(2, 3, create_using=nx.DiGraph())
        str_names = dict(
            zip(
                list(complete_binary.nodes),
                ["node" + str(i) for i in complete_binary.nodes],
            )
        )
        self.simple_complete_binary_tree = nx.relabel_nodes(
            complete_binary, str_names
        )

    def test_newick_to_networkx(self):

        network = data_utilities.newick_to_networkx(self.test_nwk)

        test_edges = [(u, v) for (u, v) in network.edges()]
        expected_edges = [(u, v) for (u, v) in self.test_network.edges()]
        for e in test_edges:
            self.assertIn(e, expected_edges)

    def test_newick_constructor(self):

        tree = cas.data.CassiopeiaTree(
            character_matrix=self.character_matrix, tree=self.test_nwk
        )

        test_edges = tree.edges
        expected_edges = [(u, v) for (u, v) in self.test_network.edges()]
        for e in test_edges:
            self.assertIn(e, expected_edges)

        self.assertEqual(tree.n_cell, 10)
        self.assertEqual(tree.n_character, 8)

        test_nodes = tree.nodes
        expected_nodes = [u for u in self.test_network.nodes()]
        self.assertEqual(len(test_nodes), len(expected_nodes))
        for n in test_nodes:
            self.assertIn(n, expected_nodes)

        self.assertEqual(tree.root, "node0")

        obs_leaves = tree.leaves
        expected_leaves = [
            n for n in self.test_network if self.test_network.out_degree(n) == 0
        ]
        self.assertEqual(len(obs_leaves), len(expected_leaves))
        for l in obs_leaves:
            self.assertIn(l, expected_leaves)

        obs_internal_nodes = tree.internal_nodes
        expected_internal_nodes = [
            n for n in self.test_network if self.test_network.out_degree(n) > 0
        ]
        self.assertEqual(len(obs_internal_nodes), len(expected_internal_nodes))
        for n in obs_internal_nodes:
            self.assertIn(n, expected_internal_nodes)

        obs_nodes = tree.nodes
        expected_nodes = [n for n in self.test_network]
        self.assertEqual(len(obs_nodes), len(expected_nodes))
        for n in obs_nodes:
            self.assertIn(n, expected_nodes)

    def test_networkx_constructor(self):

        tree = cas.data.CassiopeiaTree(
            character_matrix=self.character_matrix, tree=self.test_network
        )

        test_edges = tree.edges
        expected_edges = [(u, v) for (u, v) in self.test_network.edges()]
        for e in test_edges:
            self.assertIn(e, expected_edges)

        self.assertEqual(tree.n_cell, 10)
        self.assertEqual(tree.n_character, 8)

        test_nodes = tree.nodes
        expected_nodes = [u for u in self.test_network.nodes()]
        self.assertEqual(len(test_nodes), len(expected_nodes))
        for n in test_nodes:
            self.assertIn(n, expected_nodes)

        self.assertEqual(tree.root, "node0")

        obs_leaves = tree.leaves
        expected_leaves = [
            n for n in self.test_network if self.test_network.out_degree(n) == 0
        ]
        self.assertEqual(len(obs_leaves), len(expected_leaves))
        for l in obs_leaves:
            self.assertIn(l, expected_leaves)

        obs_internal_nodes = tree.internal_nodes
        expected_internal_nodes = [
            n for n in self.test_network if self.test_network.out_degree(n) > 0
        ]
        self.assertEqual(len(obs_internal_nodes), len(expected_internal_nodes))
        for n in obs_internal_nodes:
            self.assertIn(n, expected_internal_nodes)

        obs_nodes = tree.nodes
        expected_nodes = [n for n in self.test_network]
        self.assertEqual(len(obs_nodes), len(expected_nodes))
        for n in obs_nodes:
            self.assertIn(n, expected_nodes)

    def test_construction_without_character_matrix(self):

        tree = cas.data.CassiopeiaTree(tree=self.test_network)

        test_edges = tree.edges
        expected_edges = [(u, v) for (u, v) in self.test_network.edges()]
        for e in test_edges:
            self.assertIn(e, expected_edges)

        self.assertEqual(tree.n_cell, 10)
        self.assertEqual(tree.n_character, 0)

        test_nodes = tree.nodes
        expected_nodes = [u for u in self.test_network.nodes()]
        self.assertEqual(len(test_nodes), len(expected_nodes))
        for n in test_nodes:
            self.assertIn(n, expected_nodes)

        self.assertEqual(tree.root, "node0")

        obs_leaves = tree.leaves
        expected_leaves = [
            n for n in self.test_network if self.test_network.out_degree(n) == 0
        ]
        self.assertEqual(len(obs_leaves), len(expected_leaves))
        for l in obs_leaves:
            self.assertIn(l, expected_leaves)

        obs_internal_nodes = tree.internal_nodes
        expected_internal_nodes = [
            n for n in self.test_network if self.test_network.out_degree(n) > 0
        ]
        self.assertEqual(len(obs_internal_nodes), len(expected_internal_nodes))
        for n in obs_internal_nodes:
            self.assertIn(n, expected_internal_nodes)

        obs_nodes = tree.nodes
        expected_nodes = [n for n in self.test_network]
        self.assertEqual(len(obs_nodes), len(expected_nodes))
        for n in obs_nodes:
            self.assertIn(n, expected_nodes)

    def test_get_children(self):

        tree = cas.data.CassiopeiaTree(
            character_matrix=self.character_matrix, tree=self.test_network
        )

        obs_children = tree.children("node14")
        expected_children = ["node15", "node16"]
        self.assertCountEqual(obs_children, expected_children)

        obs_children = tree.children("node5")
        self.assertEqual(len(obs_children), 0)

    def test_character_state_assignments_at_leaves(self):

        tree = cas.data.CassiopeiaTree(
            character_matrix=self.character_matrix, tree=self.test_nwk
        )

        obs_states = tree.get_character_states("node5")
        expected_states = self.character_matrix.loc["node5"].to_list()
        self.assertCountEqual(obs_states, expected_states)

        obs_state = tree.get_character_states("node3")[0]
        self.assertEqual(obs_state, 1)

        obs_states = tree.get_character_states("node0")
        self.assertCountEqual(obs_states, [])

    def test_root_and_leaf_indicators(self):

        tree = cas.data.CassiopeiaTree(
            character_matrix=self.character_matrix, tree=self.test_network
        )

        self.assertTrue(tree.is_root("node0"))
        self.assertFalse(tree.is_root("node5"))

        self.assertTrue(tree.is_leaf("node5"))
        self.assertFalse(tree.is_leaf("node10"))

    def test_depth_first_traversal(self):

        tree = cas.data.CassiopeiaTree(
            character_matrix=self.character_matrix, tree=self.test_network
        )

        obs_ordering = tree.depth_first_traverse_nodes(
            source="node0", postorder=True
        )
        expected_ordering = [
            "node3",
            "node7",
            "node9",
            "node11",
            "node13",
            "node15",
            "node17",
            "node18",
            "node16",
            "node14",
            "node12",
            "node10",
            "node8",
            "node4",
            "node1",
            "node5",
            "node6",
            "node2",
            "node0",
        ]
        self.assertCountEqual([n for n in obs_ordering], expected_ordering)

        obs_ordering = tree.depth_first_traverse_nodes(
            source="node14", postorder=True
        )
        expected_ordering = ["node15", "node17", "node18", "node16", "node14"]
        self.assertCountEqual([n for n in obs_ordering], expected_ordering)

        obs_ordering = tree.depth_first_traverse_nodes(
            source="node0", postorder=False
        )
        expected_ordering = [
            "node0",
            "node1",
            "node3",
            "node4",
            "node7",
            "node8",
            "node9",
            "node10",
            "node11",
            "node12",
            "node13",
            "node14",
            "node15",
            "node16",
            "node17",
            "node18",
            "node2",
            "node5",
            "node6",
        ]
        self.assertCountEqual([n for n in obs_ordering], expected_ordering)

    def test_depth_first_traversal_edges(self):

        tree = cas.data.CassiopeiaTree(
            character_matrix=self.character_matrix, tree=self.test_network
        )

        obs_ordering = tree.depth_first_traverse_edges(source="node0")
        expected_ordering = [
            ("node0", "node1"),
            ("node1", "node3"),
            ("node1", "node4"),
            ("node4", "node7"),
            ("node4", "node8"),
            ("node8", "node9"),
            ("node8", "node10"),
            ("node10", "node11"),
            ("node10", "node12"),
            ("node12", "node13"),
            ("node12", "node14"),
            ("node14", "node15"),
            ("node14", "node16"),
            ("node16", "node17"),
            ("node16", "node18"),
            ("node0", "node2"),
            ("node2", "node5"),
            ("node2", "node6"),
        ]
        self.assertCountEqual(obs_ordering, expected_ordering)

    def test_get_leaves_in_subtree(self):

        tree = cas.data.CassiopeiaTree(
            character_matrix=self.character_matrix, tree=self.test_network
        )

        obs_leaves = tree.leaves_in_subtree("node0")
        self.assertCountEqual(obs_leaves, tree.leaves)

        obs_leaves = tree.leaves_in_subtree("node14")
        expected_leaves = ["node15", "node17", "node18"]
        self.assertCountEqual(obs_leaves, expected_leaves)

    def test_reconstruct_ancestral_states(self):

        tree = cas.data.CassiopeiaTree(
            character_matrix=self.character_matrix, tree=self.test_network
        )

        tree.reconstruct_ancestral_characters()

        self.assertCountEqual(
            tree.get_character_states("node0"), [0, 0, 0, 0, 0, 0, 0, 0]
        )
        self.assertCountEqual(
            tree.get_character_states("node2"), [2, 0, 0, 0, 0, 0, 0, 0]
        )
        self.assertCountEqual(
            tree.get_character_states("node10"), [1, 1, 1, 1, 0, 0, 0, 0]
        )

    def test_get_mutations_along_edge(self):

        tree = cas.data.CassiopeiaTree(
            character_matrix=self.character_matrix, tree=self.test_network
        )

        tree.reconstruct_ancestral_characters()

        edge_of_interest = ("node4", "node8")
        expected_mutations = [(2, 1)]
        observed_mutations = tree.get_mutations_along_edge("node4", "node8")

        self.assertCountEqual(expected_mutations, observed_mutations)

        self.assertRaises(
            CassiopeiaTreeError, tree.get_mutations_along_edge, "node4", "node6"
        )

    def test_depth_calculations_on_tree(self):

        tree = cas.data.CassiopeiaTree(
            character_matrix=self.character_matrix, tree=self.test_network
        )

        mean_depth = tree.get_mean_depth_of_tree()
        self.assertEqual(mean_depth, 4.7)

        max_depth = tree.get_max_depth_of_tree()
        self.assertEqual(max_depth, 8)

    def test_relabel_nodes_in_network(self):

        tree = cas.data.CassiopeiaTree(
            character_matrix=self.character_matrix, tree=self.test_network
        )

        relabel_map = {"node0": "root", "node1": "child1", "node2": "child2"}
        tree.relabel_nodes(relabel_map)

        self.assertIn("root", tree.nodes)
        self.assertNotIn("node0", tree.nodes)

        expected_children = ["child1", "child2"]
        observed_children = tree.children("root")
        self.assertCountEqual(expected_children, observed_children)

        self.assertIn("node8", tree.nodes)

    def test_change_time_of_node(self):

        tree = cas.data.CassiopeiaTree(
            character_matrix=self.character_matrix, tree=self.test_network
        )

        self.assertEqual(tree.get_time("node16"), 7)

        self.assertRaises(CassiopeiaTreeError, tree.set_time, "node16", 20)

        tree.set_time("node16", 7.5)
        self.assertEqual(tree.get_time("node16"), 7.5)
        self.assertEqual(tree.get_time("node17"), 8)
        self.assertEqual(tree.get_time("node18"), 8)

        # make sure edges are adjusted accordingly
        self.assertEqual(tree.get_branch_length("node14", "node16"), 1.5)
        self.assertEqual(tree.get_branch_length("node16", "node17"), 0.5)

        self.assertRaises(CassiopeiaTreeError, tree.set_time, "node14", 1)

    def test_change_branch_length(self):

        tree = cas.data.CassiopeiaTree(
            character_matrix=self.character_matrix, tree=self.test_network
        )

        self.assertEqual(tree.get_branch_length("node12", "node14"), 1)

        tree.set_branch_length("node12", "node14", 0.5)

        # make sure nodes affected have adjusted their edges
        node_to_time = {
            "node14": 5.5,
            "node15": 6.5,
            "node16": 6.5,
            "node17": 7.5,
            "node18": 7.5,
        }
        for n in node_to_time:
            self.assertEqual(node_to_time[n], tree.get_time(n))

        self.assertRaises(
            CassiopeiaTreeError, tree.set_branch_length, "node14", "node6", 10.0
        )
        self.assertRaises(
            CassiopeiaTreeError, tree.set_branch_length, "node12", "node14", -1
        )

    def test_set_states_with_pandas_dataframe(self):

        tree = cas.data.CassiopeiaTree(tree=self.test_network)

        self.assertRaises(
            CassiopeiaTreeError,
            tree.set_character_states,
            "node5",
            [2, 0, 3, 0, 0, 0, 0, 0],
        )

        self.assertRaises(
            CassiopeiaTreeError,
            tree.initialize_character_states_at_leaves,
            {"node5": [2, 0, 3, 0, 0, 0, 0, 0]},
        )

        tree.initialize_character_states_at_leaves(self.character_matrix)

        self.assertCountEqual(
            tree.get_character_states("node5"), [2, 0, 0, 0, 0, 0, 0, 0]
        )
        self.assertCountEqual(tree.get_character_states("node0"), [])
        tree.set_character_states("node0", [0, 0, 0, 0, 0, 0, 0, 0])

        self.assertCountEqual(
            tree.get_character_states("node0"), [0, 0, 0, 0, 0, 0, 0, 0]
        )

        observed_character_matrix = tree.get_original_character_matrix()
        pd.testing.assert_frame_equal(
            observed_character_matrix, self.character_matrix
        )

        tree.set_character_states("node5", [2, 0, 3, 0, 0, 0, 0, 0])
        self.assertCountEqual(
            tree.get_character_states("node5"), [2, 0, 3, 0, 0, 0, 0, 0]
        )

        observed_character_matrix = tree.get_original_character_matrix()
        pd.testing.assert_frame_equal(
            observed_character_matrix, self.character_matrix
        )

        observed_character_matrix = tree.get_current_character_matrix()
        expected_character_matrix = self.character_matrix.copy()
        expected_character_matrix.loc["node5"] = [2, 0, 3, 0, 0, 0, 0, 0]
        pd.testing.assert_frame_equal(
            observed_character_matrix, expected_character_matrix
        )

    def test_set_states_with_dictionary(self):

        tree = cas.data.CassiopeiaTree(tree=self.test_network)

        character_dictionary = {}
        for ind in self.character_matrix.index:
            character_dictionary[ind] = self.character_matrix.loc[ind].tolist()

        tree.initialize_character_states_at_leaves(character_dictionary)
        self.assertCountEqual(
            tree.get_character_states("node5"), [2, 0, 0, 0, 0, 0, 0, 0]
        )
        self.assertCountEqual(tree.get_character_states("node0"), [])

    def test_set_all_states(self):

        tree = cas.data.CassiopeiaTree(tree=self.test_network)

        self.assertRaises(
            CassiopeiaTreeError,
            tree.initialize_all_character_states,
            {"node0": [0, 0, 0, 0, 0, 0, 0, 0]},
        )

        character_mapping = {}
        for node in tree.nodes:
            if tree.is_leaf(node):
                character_mapping[node] = [1]
            else:
                character_mapping[node] = [0]

        tree.initialize_all_character_states(character_mapping)

        self.assertCountEqual(tree.get_character_states("node0"), [0])
        self.assertCountEqual(tree.get_character_states("node5"), [1])

    def test_clear_cache(self):

        tree = cas.data.CassiopeiaTree(tree=self.test_network)

        self.assertEqual(tree.root, "node0")

        new_network = nx.DiGraph()
        new_network.add_edges_from([("a", "b"), ("b", "c")])
        tree.populate_tree(new_network)
        self.assertFalse(tree.root == "node0")

        self.assertEqual(tree.root, "a")
        self.assertCountEqual(tree.leaves, ["c"])

    def test_check_internal_node(self):

        tree = cas.data.CassiopeiaTree(tree=self.test_network)

        self.assertTrue(tree.is_internal_node("node10"))
        self.assertTrue(tree.is_internal_node("node0"))
        self.assertFalse(tree.is_internal_node("node5"))

    def test_uninitialized_tree_raises_error(self):
        r"""
        Methods of the CassiopeiaTree that operate on the tree (as opposed to,
        say, just the character matrix) require that the tree has been
        initialized, and should raise an error otherwise. Here we make sure
        that one such method raises the error. It is a very minimal test.
        """
        tree = cas.data.CassiopeiaTree(character_matrix=self.character_matrix)
        with self.assertRaises(CassiopeiaTreeError):
            tree.root

    def test_cache_internals_not_exposed(self):
        r"""
        The CassiopeiaTree should not expose the lists in the cache. It should
        only return copies.
        """
        tree = cas.data.CassiopeiaTree(tree=self.test_network)
        for method in [
            CassiopeiaTree.leaves,
            CassiopeiaTree.internal_nodes,
            CassiopeiaTree.nodes,
            CassiopeiaTree.edges,
        ]:
            res = method.fget(tree)  # Should return a COPY of the list
            res.clear()  # Thus, this should NOT clear the cache's internal list
            assert len(method.fget(tree)) > 0

    def test_tree_topology_not_exposed(self):
        r"""
        When the CassiopeiaTree is created with a networkx.DiGraph object, a
        COPY of the networkx.DiGraph object should be stored internally, to
        avoid aliasing issues.
        """
        tree1 = cas.data.CassiopeiaTree(tree=self.test_network)
        tree2 = cas.data.CassiopeiaTree(tree=self.test_network)
        a_leaf = tree1.leaves[0]
        tree1.set_time(a_leaf, 1234)  # Should NOT modify tree2!
        assert tree2.get_time(a_leaf) != 1234

    def test_set_dissimilarity_map(self):

        dissimilarity_map = pd.DataFrame.from_dict(
            {
                "a": [0, 1, 2, 3, 4],
                "b": [0, 0, 2, 3, 4],
                "c": [0, 0, 0, 4, 4],
                "d": [0, 0, 0, 0, 4],
                "e": [0, 0, 0, 0, 0],
            },
            orient="index",
        )

        tree = cas.data.CassiopeiaTree(dissimilarity_map=dissimilarity_map)

        observed_dissimilarity_map = tree.get_dissimilarity_map()
        pd.testing.assert_frame_equal(
            observed_dissimilarity_map, dissimilarity_map
        )

        def delta_fn(
            x: np.array,
            y: np.array,
            missing_state: int,
            priors: Optional[Dict[int, Dict[int, float]]],
        ):
            d = 0
            for i in range(len(x)):
                if x[i] != y[i]:
                    d += 1
            return d

        tree = cas.data.CassiopeiaTree(self.character_matrix)
        tree.compute_dissimilarity_map(delta_fn)
        observed_dissimilarity_map = tree.get_dissimilarity_map()

        expected_dissimilarity_map = pd.DataFrame.from_dict(
            {
                "node3": [0, 1, 2, 3, 4, 5, 6, 7, 1, 2],
                "node7": [1, 0, 1, 2, 3, 4, 5, 6, 2, 2],
                "node9": [2, 1, 0, 1, 2, 3, 4, 5, 3, 3],
                "node11": [3, 2, 1, 0, 1, 2, 3, 4, 4, 4],
                "node13": [4, 3, 2, 1, 0, 1, 2, 3, 5, 5],
                "node15": [5, 4, 3, 2, 1, 0, 1, 2, 6, 6],
                "node17": [6, 5, 4, 3, 2, 1, 0, 1, 7, 7],
                "node18": [7, 6, 5, 4, 3, 2, 1, 0, 8, 8],
                "node5": [1, 2, 3, 4, 5, 6, 7, 8, 0, 1],
                "node6": [2, 2, 3, 4, 5, 6, 7, 8, 1, 0],
            },
            orient="index",
            columns=[
                "node3",
                "node7",
                "node9",
                "node11",
                "node13",
                "node15",
                "node17",
                "node18",
                "node5",
                "node6",
            ],
            dtype=np.float64,
        )

        pd.testing.assert_frame_equal(
            observed_dissimilarity_map, expected_dissimilarity_map
        )

        tree = cas.data.CassiopeiaTree(self.character_matrix)
        self.assertWarns(
            CassiopeiaTreeWarning, tree.set_dissimilarity_map, dissimilarity_map
        )

    def test_remove_leaf_and_prune_lineage_all(self):
        """Tests the case where all lineages are removed and pruned."""
        cas_tree = cas.data.CassiopeiaTree(
            tree=self.simple_complete_binary_tree
        )
        for i in cas_tree.leaves:
            cas_tree.remove_leaf_and_prune_lineage(i)

        self.assertEqual(cas_tree.nodes, ["node0"])
        self.assertEqual(cas_tree.edges, [])

    def test_remove_leaf_and_prune_lineage_some(self):
        """Tests a case where some lineages are removed"""
        cas_tree = cas.data.CassiopeiaTree(
            tree=self.simple_complete_binary_tree
        )
        for u, v in cas_tree.edges:
            cas_tree.set_branch_length(u, v, 1.5)
        cas_tree.remove_leaf_and_prune_lineage("node11")
        cas_tree.remove_leaf_and_prune_lineage("node13")
        cas_tree.remove_leaf_and_prune_lineage("node14")

        expected_edges = [
            ("node0", "node1"),
            ("node0", "node2"),
            ("node1", "node3"),
            ("node1", "node4"),
            ("node2", "node5"),
            ("node3", "node7"),
            ("node3", "node8"),
            ("node4", "node9"),
            ("node4", "node10"),
            ("node5", "node12"),
        ]
        self.assertEqual(cas_tree.edges, expected_edges)
        for u, v in cas_tree.edges:
            self.assertEqual(cas_tree.get_branch_length(u, v), 1.5)

        expected_times = {
            "node0": 0.0,
            "node1": 1.5,
            "node2": 1.5,
            "node3": 3.0,
            "node4": 3.0,
            "node5": 3.0,
            "node7": 4.5,
            "node8": 4.5,
            "node9": 4.5,
            "node10": 4.5,
            "node12": 4.5
        }
        for u in cas_tree.nodes:
            self.assertEqual(
                cas_tree.get_time(u), expected_times[u]
            )

    def test_remove_leaf_and_prune_lineage_one_side(self):
        """Tests a case where the entire one side of a tree is removed."""
        cas_tree = cas.data.CassiopeiaTree(
            tree=self.simple_complete_binary_tree
        )
        for i in range(7, 11):
            cas_tree.remove_leaf_and_prune_lineage("node" + str(i))

        expected_edges = [
            ("node0", "node2"),
            ("node2", "node5"),
            ("node2", "node6"),
            ("node5", "node11"),
            ("node5", "node12"),
            ("node6", "node13"),
            ("node6", "node14"),
        ]
        self.assertEqual(cas_tree.edges, expected_edges)

    def test_collapse_unifurcations_source(self):
        """Tests a case where a non-root source is provided."""
        tree = nx.DiGraph()
        tree.add_nodes_from(list(range(6)))
        tree.add_edges_from([(0, 1), (1, 2), (2, 3), (2, 4), (3, 5)])
        str_names = dict(
            zip(list(tree.nodes), ["node" + str(i) for i in tree.nodes])
        )
        tree = nx.relabel_nodes(tree, str_names)
        cas_tree = cas.data.CassiopeiaTree(tree=tree)
        for u, v in cas_tree.edges:
            cas_tree.set_branch_length(u, v, 1.5)

        cas_tree.collapse_unifurcations(source="node1")

        expected_edges = {
            ("node0", "node1"): 1.5,
            ("node1", "node4"): 3.0,
            ("node1", "node5"): 4.5,
        }
        self.assertEqual(set(cas_tree.edges), set(expected_edges.keys()))
        for u, v in cas_tree.edges:
            self.assertEqual(
                cas_tree.get_branch_length(u, v), expected_edges[(u, v)]
            )

        expected_times = {
            "node0": 0.0,
            "node1": 1.5,
            "node4": 4.5,
            "node5": 6.0
        }
        for u in cas_tree.nodes:
            self.assertEqual(
                cas_tree.get_time(u), expected_times[u]
            )


    def test_collapse_unifurcations(self):
        """Tests a general case with unifurcations throughout the tree."""
        tree = nx.DiGraph()
        tree.add_nodes_from(list(range(10)))
        tree.add_edges_from(
            [
                (0, 1),
                (0, 2),
                (2, 3),
                (3, 4),
                (2, 5),
                (5, 6),
                (6, 7),
                (6, 8),
                (2, 9),
            ]
        )
        str_names = dict(
            zip(list(tree.nodes), ["node" + str(i) for i in tree.nodes])
        )
        tree = nx.relabel_nodes(tree, str_names)
        cas_tree = cas.data.CassiopeiaTree(tree=tree)
        for u, v in cas_tree.edges:
            cas_tree.set_branch_length(u, v, 1.5)

        cas_tree.collapse_unifurcations()
        expected_edges = {
            ("node0", "node1"): 1.5,
            ("node0", "node2"): 1.5,
            ("node2", "node9"): 1.5,
            ("node2", "node4"): 3.0,
            ("node2", "node6"): 3.0,
            ("node6", "node7"): 1.5,
            ("node6", "node8"): 1.5,
        }
        self.assertEqual(set(cas_tree.edges), set(expected_edges.keys()))
        for u, v in cas_tree.edges:
            self.assertEqual(
                cas_tree.get_branch_length(u, v), expected_edges[(u, v)]
            )

        expected_times = {
            "node0": 0.0,
            "node1": 1.5,
            "node2": 1.5,
            "node9": 3.0,
            "node4": 4.5,
            "node6": 4.5,
            "node7": 6.0,
            "node8": 6.0
        }
        for u in cas_tree.nodes:
            self.assertEqual(
                cas_tree.get_time(u), expected_times[u]
            )

    def test_collapse_unifurcations_long_root_unifurcation(self):
        """Tests a case where there is a long chain at the root."""
        tree = nx.DiGraph()
        tree.add_nodes_from(list(range(15)))
        tree.add_edges_from(
            [
                (0, 1),
                (1, 2),
                (2, 3),
                (3, 4),
                (3, 5),
                (4, 6),
                (6, 7),
                (6, 8),
                (5, 9),
                (5, 10),
                (5, 11),
                (10, 12),
                (12, 13),
                (13, 14),
            ]
        )
        str_names = dict(
            zip(list(tree.nodes), ["node" + str(i) for i in tree.nodes])
        )
        tree = nx.relabel_nodes(tree, str_names)
        cas_tree = cas.data.CassiopeiaTree(tree=tree)
        for u, v in cas_tree.edges:
            cas_tree.set_branch_length(u, v, 1.5)

        cas_tree.collapse_unifurcations()

        expected_edges = {
            ("node0", "node5"): 6.0,
            ("node0", "node6"): 7.5,
            ("node5", "node9"): 1.5,
            ("node5", "node11"): 1.5,
            ("node5", "node14"): 6.0,
            ("node6", "node7"): 1.5,
            ("node6", "node8"): 1.5,
        }
        self.assertEqual(set(cas_tree.edges), set(expected_edges.keys()))
        for u, v in cas_tree.edges:
            self.assertEqual(
                cas_tree.get_branch_length(u, v), expected_edges[(u, v)]
            )

<<<<<<< HEAD
=======
        expected_times = {
            "node0": 0.0,
            "node5": 6.0,
            "node6": 7.5,
            "node9": 7.5,
            "node7": 9.0,
            "node8": 9.0,
            "node11": 7.5,
            "node14": 12.0
        }
        for u in cas_tree.nodes:
            self.assertEqual(
                cas_tree.get_time(u), expected_times[u]
            )

    def test_mutationless_edge_collapse_1(self):
        tree = nx.DiGraph()
        for i in range(7):
            tree.add_node(str(i))
        tree.add_edge("4", "0")
        tree.add_edge("4", "1")
        tree.add_edge("5", "2")
        tree.add_edge("5", "3")
        tree.add_edge("6", "4")
        tree.add_edge("6", "5")
        character_matrix = pd.DataFrame.from_dict(
            {
                "0": [1, 0, 3, 4, 5],
                "1": [1, 0, 3, 3, -1],
                "2": [1, 2, 3, 0, -1],
                "3": [1, 0, 3, 0, -1],
            },
            orient="index",
            columns=["a", "b", "c", "d", "e"],
        )
        cas_tree = cas.data.CassiopeiaTree(character_matrix=character_matrix, tree=tree)
        cas_tree.collapse_mutationless_edges(infer_ancestral_characters=True)

        new_map = {}
        for i in cas_tree.nodes:
            new_map[i] = (
                "|".join([str(c) for c in cas_tree.get_character_states(i)]) + f",{i}"
            )
        cas_tree.relabel_nodes(new_map)
        
        expected_nodes = set(
            [
                "1|0|3|4|5,0",
                "1|0|3|3|-1,1",
                "1|2|3|0|-1,2",
                "1|0|3|0|-1,3",
                "1|0|3|0|-1,5",
                "1|0|3|0|5,6",
            ]
        )

        expected_edges = set(
            [
                ("1|0|3|0|5,6", "1|0|3|4|5,0"),
                ("1|0|3|0|5,6", "1|0|3|3|-1,1"),
                ("1|0|3|0|-1,5", "1|0|3|0|-1,3"),
                ("1|0|3|0|-1,5", "1|2|3|0|-1,2"),
                ("1|0|3|0|5,6", "1|0|3|0|-1,5"),
            ]
        )
        
        self.assertEqual(set(cas_tree.nodes), expected_nodes)
        self.assertEqual(set(cas_tree.edges), expected_edges)

    def test_mutationless_edge_collapse_2(self):
        tree = nx.DiGraph()
        for i in range(7):
            tree.add_node(str(i))
        tree.add_edge("4", "0")
        tree.add_edge("4", "1")
        tree.add_edge("5", "3")
        tree.add_edge("5", "4")
        tree.add_edge("6", "5")
        tree.add_edge("6", "2")
        tree.add_edge("7", "6")
        character_matrix = pd.DataFrame.from_dict(
            {
                "0": [1, 0, 3, 4, 5],
                "1": [1, 0, 3, 3, -1],
                "2": [1, 2, 3, 0, -1],
                "3": [1, 0, 3, 0, -1],
            },
            orient="index",
            columns=["a", "b", "c", "d", "e"],
        )
        cas_tree = cas.data.CassiopeiaTree(character_matrix=character_matrix, tree=tree)
        cas_tree.collapse_mutationless_edges(infer_ancestral_characters=True)

        new_map = {}
        for i in cas_tree.nodes:
            new_map[i] = (
                "|".join([str(c) for c in cas_tree.get_character_states(i)]) + f",{i}"
            )
        cas_tree.relabel_nodes(new_map)
        
        expected_nodes = set(
            [
                "1|0|3|4|5,0",
                "1|0|3|3|-1,1",
                "1|2|3|0|-1,2",
                "1|0|3|0|-1,3",
                "1|0|3|0|5,7",
            ]
        )

        expected_edges = set(
            [
                ("1|0|3|0|5,7", "1|0|3|4|5,0"),
                ("1|0|3|0|5,7", "1|0|3|3|-1,1"),
                ("1|0|3|0|5,7", "1|2|3|0|-1,2"),
                ("1|0|3|0|5,7", "1|0|3|0|-1,3"),
            ]
        )

        self.assertEqual(set(cas_tree.nodes), expected_nodes)
        self.assertEqual(set(cas_tree.edges), expected_edges)
    
    def test_mutationless_edge_collapse_ground_tree(self):
        tree = nx.DiGraph()
        for i in range(7):
            tree.add_node(str(i))
        tree.add_edge("5", "0")
        tree.add_edge("5", "1")
        tree.add_edge("6", "3")
        tree.add_edge("6", "5")
        tree.add_edge("7", "2")
        tree.add_edge("7", "4")
        tree.add_edge("8", "6")
        tree.add_edge("8", "7")

        cas_tree = cas.data.CassiopeiaTree(tree=tree)
        for u, v in cas_tree.edges:
            cas_tree.set_branch_length(u, v, 1.5)

        character_states = {
            "0": [-1, 1, 0],
            "1": [-1, -1, 0],
            "2": [1, 1, 0],
            "3": [3, 1, 0],
            "4": [0, 1, 1],
            "5": [-1, 1, 0],
            "6": [0, 1, 0],
            "7": [0, 1, 0],
            "8": [0, 1, 0]
        }

        cas_tree.initialize_all_character_states(character_states)
        cas_tree.collapse_mutationless_edges(infer_ancestral_characters=False)

        new_map = {}
        for i in cas_tree.nodes:
            new_map[i] = (
                "|".join([str(c) for c in cas_tree.get_character_states(i)]) + f",{i}"
            )
        cas_tree.relabel_nodes(new_map)

        expected_edges = {
            ("0|1|0,8", "0|1|1,4"): 3.0,
            ("0|1|0,8", "1|1|0,2"): 3.0,
            ("0|1|0,8", "3|1|0,3"): 3.0,
            ("0|1|0,8", "-1|1|0,5"): 3.0,
            ("-1|1|0,5", "-1|1|0,0"): 1.5,
            ("-1|1|0,5", "-1|-1|0,1"): 1.5,
        }
        self.assertEqual(set(cas_tree.edges), set(expected_edges.keys()))
        for u, v in cas_tree.edges:
            self.assertEqual(cas_tree.get_branch_length(u,v), expected_edges[(u,v)])

        expected_times = {
            "0|1|1,4": 3.0,
            "1|1|0,2": 3.0,
            "3|1|0,3": 3.0,
            "-1|1|0,5": 3.0,
            "-1|1|0,0": 4.5,
            "-1|-1|0,1": 4.5,
            "0|1|0,8": 0.0
        }
        for u in cas_tree.nodes:
            self.assertEqual(cas_tree.get_time(u), expected_times[u])

>>>>>>> 6ea3fd90
    def test_set_and_add_attribute(self):

        tree = cas.data.CassiopeiaTree(
            character_matrix=self.character_matrix, tree=self.test_network
        )

        tree.set_attribute("node3", "test_attribute", 5)
        tree.set_attribute("node5", "test_attribute", 10)

        self.assertEqual(5, tree.get_attribute("node3", "test_attribute"))
        self.assertEqual(10, tree.get_attribute("node5", "test_attribute"))

        self.assertRaises(CassiopeiaTreeError, tree.get_attribute, "node10", "test_attribute")

    def test_filter_nodes(self):

        tree = cas.data.CassiopeiaTree(tree=self.test_network)

        for n in tree.depth_first_traverse_nodes(postorder=False):
            if tree.is_root(n):
                tree.set_attribute(n, "depth", 0)
                continue
            tree.set_attribute(n, "depth", tree.get_attribute(tree.parent(n), "depth")+1)
        
        nodes = tree.filter_nodes(lambda x: tree.get_attribute(x, "depth") == 2)
        expected_nodes = ["node5", "node6", "node3", "node4"]

        self.assertCountEqual(nodes, expected_nodes)

<<<<<<< HEAD
    def test_get_all_ancestors(self):

        tree = cas.data.CassiopeiaTree(tree=self.test_network)

        ancestors = tree.get_all_ancestors("node3")
        expected_ancestors = ["node1", "node0"]

        self.assertCountEqual(expected_ancestors, ancestors)
        
        ancestors = tree.get_all_ancestors("node0")
        self.assertEqual(0, len(ancestors))

    def test_find_lcas_of_pairs(self):

        tree = cas.data.CassiopeiaTree(tree=self.test_network)

        pair = [("node3", "node4")]
        lcas = list(tree.find_lcas_of_pairs(pairs=pair))
        
        self.assertEqual("node1", lcas[0][1])

        pairs = [("node3", "node4"), ("node5", "node1")]
        lcas = tree.find_lcas_of_pairs(pairs=pairs)

        expected_lcas = {
            ("node3", "node4"): "node1",
            ("node5", "node1"): "node0"
        }
        for lca in lcas:
            self.assertEqual(expected_lcas[lca[0]], lca[1])
        

=======
>>>>>>> 6ea3fd90

if __name__ == "__main__":
    unittest.main()
<|MERGE_RESOLUTION|>--- conflicted
+++ resolved
@@ -915,8 +915,6 @@
                 cas_tree.get_branch_length(u, v), expected_edges[(u, v)]
             )
 
-<<<<<<< HEAD
-=======
         expected_times = {
             "node0": 0.0,
             "node5": 6.0,
@@ -1102,7 +1100,6 @@
         for u in cas_tree.nodes:
             self.assertEqual(cas_tree.get_time(u), expected_times[u])
 
->>>>>>> 6ea3fd90
     def test_set_and_add_attribute(self):
 
         tree = cas.data.CassiopeiaTree(
@@ -1132,7 +1129,6 @@
 
         self.assertCountEqual(nodes, expected_nodes)
 
-<<<<<<< HEAD
     def test_get_all_ancestors(self):
 
         tree = cas.data.CassiopeiaTree(tree=self.test_network)
@@ -1165,8 +1161,6 @@
             self.assertEqual(expected_lcas[lca[0]], lca[1])
         
 
-=======
->>>>>>> 6ea3fd90
 
 if __name__ == "__main__":
     unittest.main()
