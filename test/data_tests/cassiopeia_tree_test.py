--- conflicted
+++ resolved
@@ -715,11 +715,8 @@
         cas_tree = cas.data.CassiopeiaTree(
             tree=self.simple_complete_binary_tree
         )
-<<<<<<< HEAD
-=======
         for u, v in cas_tree.edges:
             cas_tree.set_branch_length(u, v, 1.5)
->>>>>>> c0112261
         cas_tree.remove_leaf_and_prune_lineage("node11")
         cas_tree.remove_leaf_and_prune_lineage("node13")
         cas_tree.remove_leaf_and_prune_lineage("node14")
@@ -918,8 +915,6 @@
                 cas_tree.get_branch_length(u, v), expected_edges[(u, v)]
             )
 
-<<<<<<< HEAD
-=======
         expected_times = {
             "node0": 0.0,
             "node5": 6.0,
@@ -935,7 +930,6 @@
                 cas_tree.get_time(u), expected_times[u]
             )
 
->>>>>>> c0112261
     def test_mutationless_edge_collapse_1(self):
         tree = nx.DiGraph()
         for i in range(7):
@@ -1042,8 +1036,6 @@
 
         self.assertEqual(set(cas_tree.nodes), expected_nodes)
         self.assertEqual(set(cas_tree.edges), expected_edges)
-<<<<<<< HEAD
-=======
     
     def test_mutationless_edge_collapse_ground_tree(self):
         tree = nx.DiGraph()
@@ -1107,7 +1099,6 @@
         }
         for u in cas_tree.nodes:
             self.assertEqual(cas_tree.get_time(u), expected_times[u])
->>>>>>> c0112261
 
     def test_set_and_add_attribute(self):
 
@@ -1167,8 +1158,8 @@
             ("node5", "node1"): "node0"
         }
         for lca in lcas:
-            self.assertEqual(expected_lcas[lca[0]], lca[1])
-        
+            self.assertEqual(expected_lcas[lca[0]], lca[1])   
+
 
 if __name__ == "__main__":
     unittest.main()
