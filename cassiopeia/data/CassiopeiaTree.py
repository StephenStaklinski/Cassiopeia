"""
This file stores the basic data structure for Cassiopeia - the
CassiopeiaTree. This data structure will typically contain a character
matrix containing that character state information for all the cells in a given
clonal population (though this is not required). Other important data is also
stored here, like the priors for given character states as well any meta data
associated with this clonal population.

When a solver has been called on this object, a tree will be added to the data
structure at which point basic properties can be queried like the average tree
depth or agreement between character states and phylogeny.

This object can be passed to any CassiopeiaSolver subclass as well as any
analysis module, like a branch length estimator or rate matrix estimator
"""
import collections
import copy
import warnings
from typing import Any, Callable, Dict, Iterator, List, Optional, Tuple, Union

import ete3
import heapq
import networkx as nx
import numpy as np
import pandas as pd
import scipy
import tqdm

from cassiopeia.data import utilities
from cassiopeia.data.Layers import Layers
from cassiopeia.mixins import (
    CassiopeiaTreeError,
    CassiopeiaTreeWarning,
    is_ambiguous_state,
)
from cassiopeia.solver import solver_utilities


class CassiopeiaTree:
    """Basic tree object for Cassiopeia.

    This object stores the key attributes and functionalities a user might want
    for working with lineage tracing experiments. At its core, it stores
    three main items - a tree, a character matrix, and meta data associated
    with the data.

    The tree can be fed into the object via Ete3, Networkx, or can be inferred
    using one of the CassiopeiaSolver algorithms in the `solver` module. The
    tree here is only used for obtaining the _topology_ of the tree.

    A character matrix can be stored in the object, containing the states
    observed for each cell. In typical lineage tracing experiments, these are
    integer representations of the indels observed at each unique cut site. We
    track both an unmodified version of the character matrix (obtainable via
    the `get_original_character_matrix` method) that does not maintain
    consistency with the character states of the leaves, and a working character
    matrix (obtainable via the `get_current_character_matrix` method) that
    is updated when the character states of leaves are changed.

    Some reconstruction algorithms will make use of dissimilarities between
    cells. To this end, we store these `dissimilarity maps` in the
    CassiopeiaTree class itself. For users trying to diagnose the reconstruction
    accuracy with a known groundtruth, they can compare this dissimilarity
    map to the phylogenetic distance on the tree.

    Meta data for cells or characters can also be stored in this object. These
    items can be categorical or numerical in nature. Common examples of cell
    meta data are the cluster identity, tissue identity, or number of target-site
    UMIs per cell. These items can be used in downstream analyses, for example
    the FitchCount algorithm which infers the number of transitions between
    categorical variables (e.g., tissues). Common examples of character meta
    data are the proportion of missing data for each character or the entropy
    of states. These are good statistics to have for feature selection.

    TODO(rzhang): Add check upon initialization that input tree is valid tree.
    TODO(mattjones315): Add experimental meta data as arguments.
    TODO(mattjones315): Add utility methods to compute the colless index
        and the cophenetic correlation wrt to some cell meta item
    TODO(mattjones315): Add bulk set_states method.
    TODO(mattjones): Add boolean to `get_tree_topology` which will include
        all attributes (e.g., node times)

    Args:
        character_matrix: The character matrix for the lineage.
        missing_state_indicator: An indicator for missing states in the
            character matrix.
        cell_meta: Per-cell meta data
        character_meta: Per-character meta data
        priors: A dictionary storing the probability of each character mutating
            to a particular state.
        tree: A tree for the lineage.
        dissimilarity_map: An NxN dataframe storing the pairwise dissimilarities
            between samples.
        root_sample_name: The name of the sample to treat as the root. This
            is not always used, but will be added if needed during tree
            reconstruction. If the user already has a sample in the character
            matrix or dissimilarity map that they would like to use as the
            phylogenetic root, they can specify it here.
    """

    def __init__(
        self,
        character_matrix: Optional[pd.DataFrame] = None,
        missing_state_indicator: int = -1,
        cell_meta: Optional[pd.DataFrame] = None,
        character_meta: Optional[pd.DataFrame] = None,
        priors: Optional[Dict[int, Dict[int, float]]] = None,
        tree: Optional[Union[str, ete3.Tree, nx.DiGraph]] = None,
        dissimilarity_map: Optional[pd.DataFrame] = None,
        parameters: Optional[Dict[str, Any]] = None,
        root_sample_name: Optional[str] = None,
    ) -> None:

        self.missing_state_indicator = missing_state_indicator
        self.cell_meta = cell_meta
        self.character_meta = character_meta
        self.priors = priors
        self.__network = None
        self.__cache = {}

        self._layers = Layers(self, None)

        self._character_matrix = None
        if character_matrix is not None:
            self.character_matrix = character_matrix

        self._parameters = {}
        if parameters is not None:
            self.parameters = parameters

        if tree is not None:
            tree = copy.deepcopy(tree)
            self.populate_tree(tree)

        # these attributes are helpful for distance based solvers
        self.__dissimilarity_map = None
        if dissimilarity_map is not None:
            self.set_dissimilarity_map(dissimilarity_map)
        self.root_sample_name = root_sample_name

    def populate_tree(
        self,
        tree: Union[str, ete3.Tree, nx.DiGraph],
        layer: Optional[str] = None,
    ) -> None:
        """Populates a tree object in CassiopeiaTree.

        Accepts a tree topology and introduces the topology into the object. In
        doing so, this function will also append character states to the leaves
        of the tree topology, if possible, and instantiate edge lengths by
        default to be length 1. Node times will be instantiated as well,
        corresponding to their tree depth.

        Args:
            tree: A tree topology specified as a networkx DiGraph, a newick
                string, or an ete3 Tree.
            layer: Layer to use for character matrix. If this is None,
                then the current `character_matrix` variable will be used.
        """
        if isinstance(tree, nx.DiGraph):
            self.__network = tree
        elif isinstance(tree, str):
            self.__network = utilities.newick_to_networkx(tree)
        elif isinstance(tree, ete3.Tree):
            self.__network = utilities.ete3_to_networkx(tree)
        else:
            raise CassiopeiaTreeError(
                "Please pass an ete3 Tree, a newick string, or a Networkx DiGraph object."
            )

        # enforce all names to be strings
        rename_dictionary = {}
        for n in self.__network.nodes:
            rename_dictionary[n] = str(n)

        self.__network = nx.relabel_nodes(self.__network, rename_dictionary)

        # clear cache if we're changing the topology of the tree
        self.__cache = {}

        if layer:
            character_matrix = self.layers[layer]
        else:
            character_matrix = self.character_matrix

        for n in self.nodes:
            self.__network.nodes[n]["character_states"] = []

        if character_matrix is not None:
            self.set_character_states_at_leaves(layer=layer)

        # instantiate branch lengths
        for u, v in self.edges:
            # only set branch lengths that have not already been set
            if "length" not in self.__network[u][v].keys():
                self.__network[u][v]["length"] = 1

        # instantiate node time
        self.__network.nodes[self.root]["time"] = 0
        for u, v in self.depth_first_traverse_edges(source=self.root):
            self.__network.nodes[v]["time"] = (
                self.__network.nodes[u]["time"] + self.__network[u][v]["length"]
            )

    def __check_network_initialized(self) -> None:
        """Checks that topology has been initialized."""
        if self.__network is None:
            raise CassiopeiaTreeError("Tree has not been initialized.")

    @property
    def layers(self) -> Layers:
        """Dictionary object storing versions of character matrices.

        Layers in this CassiopeiaTree object are inspired by AnnData's
        layers functionality. All layers have the same number of samples
        as the tree and :attr:`character_matrix`.

        Return the layer named `"missing"`::
            cas_tree.layers["missing"]

        Create or replace the `"merged"` layer::
            cas_tree.layers["merged"] = ...

        Delete the `"missing"` layer::
            del cas_tree.layers["missing"]
        """
        return self._layers

    @property
    def character_matrix(self) -> pd.DataFrame:
        return self._character_matrix

    @character_matrix.setter
    def character_matrix(self, character_matrix: pd.DataFrame):
        """Initializes a character matrix in the object.

        Args:
            character_matrix: Character matrix of mutation observations.
        """

        if not all(type(i) == str for i in character_matrix.index):
            raise CassiopeiaTreeError(
                "Index of character matrix must consist" " of strings."
            )

        self._character_matrix = character_matrix.copy()

    @character_matrix.setter
    def character_matrix(self, character_matrix: pd.DataFrame):
        """Initializes a character matrix in the object.

        Args:
            character_matrix: Character matrix of mutation observations.
        """

        if not all(type(i) == str for i in character_matrix.index):
            raise CassiopeiaTreeError(
                "Index of character matrix must consist" " of strings."
            )

        self._character_matrix = character_matrix.copy()

    def set_character_states_at_leaves(
        self,
        character_matrix: Optional[Union[pd.DataFrame, Dict]] = None,
        layer: Optional[str] = None,
    ) -> None:
        """Populates character states at leaves.

        Assigns character states to the leaves of the tree. This function
        must have a character state assignment to all leaves of the tree. If no
        argument is passed, the default :attr:`character_matrix` is used to
        set character states at the leaves.

        Args:
            character_matrix: A separate character matrix to use for setting
                character states at the leaves. This character matrix is not
                stored in the object afterwards. If this is None, uses the
                default character matrix stored in :attr:`character_matrix`
            layer: Layer to use for resetting character information at leaves.
                If this is None, uses the default character matrix stored in
                :attr:`character_matrix`.

        Raises:
            CassiopeiaTreeError if not all leaves are accounted for or if the
                tree has not been initialized.
        """
        self.__check_network_initialized()

        if character_matrix is not None and layer is not None:
            raise CassiopeiaTreeError(
                "You may only specify one of the following: character_matrix or"
                " layer."
            )

        if character_matrix is not None:
            if isinstance(character_matrix, dict):
                character_matrix = pd.DataFrame.from_dict(
                    character_matrix, orient="index"
                )
        else:
            if layer:
                character_matrix = self.layers[layer]
            else:
                character_matrix = self.character_matrix

        if set(self.leaves) != set(character_matrix.index.values):
            raise CassiopeiaTreeError(
                "Character matrix index does not match set of leaves."
            )

        for n in self.leaves:
            self.__set_character_states(n, character_matrix.loc[n].tolist())

    def set_all_character_states(
        self,
        character_state_mapping: Dict[str, List[int]],
        add_layer: Optional[str] = None,
    ) -> None:
        """Populates character states across the tree.

        Assigns character states to all of the nodes in the tree. The mapping
        must have an entry for every node in the tree.

        Args:
            character_state_mapping: A mapping containing character state
                assignments for every node
            add_layer: Layer to which to add the new character matrix. If this
                is None, then the specified character matrix will be set to
                the default matrix in this object.

        Raises:
            CassiopeiaTreeError if the tree is not initialized or if the
                character_state_mapping does not contain assignments for every
                node.
        """
        self.__check_network_initialized()

        if set([n for n in character_state_mapping.keys()]) != set(self.nodes):
            raise CassiopeiaTreeError(
                "Mapping does not account for all the nodes."
            )

        character_matrix = {}
        for n in self.nodes:
            if self.is_leaf(n):
                character_matrix[n] = character_state_mapping[n]
            self.__set_character_states(n, character_state_mapping[n])

        character_matrix = pd.DataFrame.from_dict(
            character_matrix, orient="index"
        )

        if add_layer:
            self._layers[add_layer] = character_matrix.copy()
        else:
            self._character_matrix = character_matrix.copy()

    def freeze_character_matrix(self, add_layer: str):
        """Freezes character matrix in specified layer.

        Adds a new layer the CassiopeiaTree object corresponding to the current
        version of the character matrix.

        Args:
            add_layer: Layer to create.

        Raises:
            CassiopeiaTreeError if no character matrix exists to freeze.
            CassiopeiaTreeWarning if layer already exists.
        """
        character_matrix = self.character_matrix

        if character_matrix is None:
            raise CassiopeiaTreeError(
                "No character matrix found in this CassiopeiaTree object."
            )

        if add_layer in self.layers:
            raise CassiopeiaTreeWarning(
                f"Layer {add_layer} already exists, overwriting character "
                "matrix in layer."
            )

        self.layers[add_layer] = character_matrix.copy()

    @property
    def parameters(self) -> pd.DataFrame:
        return self._parameters

    def reset_parameters(self):
        """Resets the parameters attribute on the tree."""
        self._parameters = {}

    @property
    def n_cell(self) -> int:
        """Returns number of cells in tree.

        Raises:
            CassiopeiaTreeError if the object is empty (i.e. no tree or
            character matrix).
        """
        if self.character_matrix is None:
            if self.__network is None:
                raise CassiopeiaTreeError(
                    "This is an empty object with no tree or character matrix."
                )
            return len(self.leaves)
        return self.character_matrix.shape[0]

    @property
    def n_character(self) -> int:
        """Returns number of characters in character matrix.

        Raises:
            CassiopeiaTreeError if the object is empty (i.e. no tree or
            character matrix) or if the character states have not been
            initialized.
        """
        if self.character_matrix is None:
            if self.__network is None:
                raise CassiopeiaTreeError(
                    "This is an empty object with no tree or character matrix."
                )
            if self.get_character_states(self.leaves[0]) == []:
                raise CassiopeiaTreeError(
                    "Character states have not been initialized at leaves."
                    " Use set_character_states_at_leaves or populate_tree"
                    " with the character matrix that specifies the leaf"
                    " character states."
                )
            return len(self.get_character_states(self.leaves[0]))
        return self.character_matrix.shape[1]

    @property
    def root(self) -> str:
        """Returns root of tree.

        Returns:
            The root.

        Raises:
            CassiopeiaTreeError if the tree has not been initialized.
        """
        self.__check_network_initialized()

        if "root" not in self.__cache:
            self.__cache["root"] = [
                n for n in self.__network if self.is_root(n)
            ][0]
        return self.__cache["root"]

    @property
    def leaves(self) -> List[str]:
        """Returns leaves of tree.

        Returns:
            The leaves of the tree.

        Raises:
            CassiopeiaTreeError if the tree has not been initialized.
        """
        self.__check_network_initialized()

        if "leaves" not in self.__cache:
            self.__cache["leaves"] = [
                n for n in self.__network if self.is_leaf(n)
            ]
        return self.__cache["leaves"][:]

    @property
    def internal_nodes(self) -> List[str]:
        """Returns internal nodes in tree (including the root).

        Returns:
            The internal nodes of the tree (i.e. all nodes not at the leaves)

        Raises:
            CassiopeiaTreeError if the tree has not been initialized.
        """
        self.__check_network_initialized()

        if "internal_nodes" not in self.__cache:
            self.__cache["internal_nodes"] = [
                n for n in self.__network if self.is_internal_node(n)
            ]
        return self.__cache["internal_nodes"][:]

    @property
    def nodes(self) -> List[str]:
        """Returns all nodes in tree.

        Returns:
            All nodes of the tree (internal + leaves)

        Raises:
            CassiopeiaTreeError if the tree has not been initialized.
        """
        self.__check_network_initialized()

        if "nodes" not in self.__cache:
            self.__cache["nodes"] = [n for n in self.__network]
        return self.__cache["nodes"][:]

    @property
    def edges(self) -> List[Tuple[str, str]]:
        """Returns all edges in the tree.

        Returns:
            All edges of the tree.

        Raises:
            CassiopeiaTreeError if the tree has not been initialized.
        """
        self.__check_network_initialized()

        if "edges" not in self.__cache:
            self.__cache["edges"] = [(u, v) for (u, v) in self.__network.edges]
        return self.__cache["edges"][:]

    def is_leaf(self, node: str) -> bool:
        """Returns whether or not the node is a leaf.

        Returns:
            Whether or not the node is a leaf.

        Raises:
            CassiopeiaTreeError if the tree has not been initialized.
        """
        self.__check_network_initialized()
        return self.__network.out_degree(node) == 0

    def is_root(self, node: str) -> bool:
        """Returns whether or not the node is the root.

        Returns:
            Whether or not the node is the root.

        Raises:
            CassiopeiaTreeError if the tree has not been initialized.
        """
        self.__check_network_initialized()
        return self.__network.in_degree(node) == 0

    def is_internal_node(self, node: str) -> bool:
        """Returns whether or not the node is an internal node.

        Returns:
            Whether or not the node is an internal node (i.e. out degree is
            greater than 0). In this case, the root is considered an internal
            node.

        Raises:
            CassiopeiaTreeError if the tree has not been initialized.
        """
        self.__check_network_initialized()
        return self.__network.out_degree(node) > 0

    def is_ambiguous(self, node: str) -> bool:
        """Returns whether the node is ambiguous.

        This is detected by checking if any of the characters are tuples.

        Args:
            node: Name of the node to check if it has ambiguous character(s)

        Returns:
            True if the node is ambiguous, False otherwise.

        Raises:
            CassiopeiaTreeError if the tree has not been initialized.
        """
        self.__check_network_initialized()
        states = self.get_character_states(node)
        return any(is_ambiguous_state(state) for state in states)

    def collapse_ambiguous_characters(self) -> None:
        """Only retain unique characters for ambiguous nodes.

        Ambiguous nodes have character strings represented as a list of tuples
        of integers. The inner list may contain multiple of the same states, encoding
        the relative abundance of a certain state in the ambiguous state distribution.
        Calling this function removes such duplicates and only retains unique
        characters. This function is idempotent and does nothing for trees that
        have no ambiguous characters.

        Raises:
            CassiopeiaTreeError if the tree has not been initialized.
        """
        self.__check_network_initialized()

        for node in self.nodes:
            if self.is_ambiguous(node):
                states = self.get_character_states(node)
                # Modify states in place. This is okay because get_character_states
                # returns a copy.
                modified = False
                for i in range(len(states)):
                    if is_ambiguous_state(states[i]):
                        new_states = tuple(set(states[i]))
                        if states != new_states:
                            states[i] = new_states
                            modified = True
                if modified:
                    self.set_character_states(node, states)

    def resolve_ambiguous_characters(
        self,
        resolve_function: Callable[
            [Tuple[int, ...]], int
        ] = utilities.resolve_most_abundant,
    ) -> None:
        """Resolve all nodes with ambiguous characters.

        A custom ``resolve_function`` may be provided to perform the resolution.
        By default, the most abundant state is selected.
        One is randomly selected on ties. Modifies the tree in-place.

        Args:
            resolve_function: Function that performs character resolution. This
                function is called once per ambiguous character state, and thus
                takes a single integer tuple as its argument and returns the
                resolved character state.

        Raises:
            CassiopeiaTreeError if the tree has not been initialized.
        """
        self.__check_network_initialized()

        for node in self.nodes:
            if self.is_ambiguous(node):
                states = self.get_character_states(node)

                # Modify states in place. This is okay because get_character_states
                # returns a copy.
                modified = False
                for i in range(len(states)):
                    if is_ambiguous_state(states[i]):
                        states[i] = resolve_function(states[i])
                        modified = True
                if modified:
                    self.set_character_states(node, states)

        # All nodes have a single character string, so we cast the character matrix
        # back to an integer.
        self._character_matrix = self._character_matrix.astype(int, copy=False)

    def reconstruct_ancestral_characters(self) -> None:
        """Reconstruct ancestral character states.

        Reconstructs ancestral states (i.e., those character states in the
        internal nodes) using the Camin-Sokal parsimony criterion (i.e.,
        irreversibility). Operates on the tree in place.

        Raises:
            CassiopeiaTreeError if the tree has not been initialized.
        """
        self.__check_network_initialized()

        for n in self.depth_first_traverse_nodes(postorder=True):
            if self.is_leaf(n):
                if self.get_character_states(n) == []:
                    raise CassiopeiaTreeError(
                        "Character states have not been initialized at leaves."
                        " Use set_character_states_at_leaves or populate_tree"
                        " with the character matrix that specifies the leaf"
                        " character states."
                    )
                continue
            children = self.children(n)
            character_states = [self.get_character_states(c) for c in children]
            reconstructed = utilities.get_lca_characters(
                character_states, self.missing_state_indicator
            )
            self.__set_character_states(n, reconstructed)

    def parent(self, node: str) -> str:
        """Gets the parent of a node.

        Args:
            node: A node in the tree

        Returns:
            The parent of the node.

        Raises:
            CassiopeiaTreeError if the tree is not initialized.
        """
        self.__check_network_initialized()

        return [u for u in self.__network.predecessors(node)][0]

    def children(self, node: str) -> List[str]:
        """Gets the children of a given node.

        Args:
            node: A node in the tree.

        Returns:
            A list of nodes that are direct children of the input node.

        Raises:
            CassiopeiaTreeError if the tree is not initialized.
        """
        self.__check_network_initialized()
        return [v for v in self.__network.successors(node)]
    
    def reorder_children(self, node: str, child_order: List[str]) -> None:
        """Reorders the children of a particular node.

        Args:
            node: Node in the tree
            child_order: A list with the new order of children for the node.

        Raises:
            CassiopeiaTreeError if the node of interest is a leaf that has not 
                been instantiated, or if the new order of children is not a 
                permutation of the original children.
        """
        self.__check_network_initialized()

        if self.is_leaf(node):
            raise CassiopeiaTreeError("Cannot reorder children of a leaf node.")

        if set(child_order) != set(self.children(node)):
            raise CassiopeiaTreeError("New order of children is not a" 
                                        "permutation of the original children.")

        self.__network.remove_edges_from(
            [(node, child) for child in self.children(node)])
        self.__network.add_edges_from(
            [(node, child) for child in child_order])

    def __remove_node(self, node) -> None:
        """Private method to remove node from tree.

        Args:
            node: A node in the tree to be removed

        Raises:
            CassiopeiaTreeError if the tree is not initialized.
        """
        self.__check_network_initialized()

        self.__network.remove_node(node)

        # this will change the topology of the tree, so reset the cache
        self.__cache = {}

    def __add_node(self, node) -> None:
        """Private method to add node to tree.

        Args:
            node: A node to be added to the tree.

        Raises:
            CassiopeiaTreeError if the tree is not initialized.
        """
        self.__check_network_initialized()

        self.__network.add_node(node)

        # this will change the topology of the tree, so reset the cache
        self.__cache = {}

    def __remove_edge(self, u, v) -> None:
        """Private method to remove edge from tree.

        Args:
            u: The source node of the directed edge to be removed
            v: The sink node of the directed edge to be removed

        Raises:
            CassiopeiaTreeError if the tree is not initialized.
        """
        self.__check_network_initialized()

        self.__network.remove_edge(u, v)

        # this will change the topology of the tree, so reset the cache
        self.__cache = {}

    def __add_edge(self, u, v) -> None:
        """Private method to add edge to tree.

        Args:
            u: The source node of the directed edge to be added
            v: The sink node of the directed edge to be added

        Raises:
            CassiopeiaTreeError if the tree is not initialized.
        """
        self.__check_network_initialized()

        self.__network.add_edge(u, v)

        # this will change the topology of the tree, so reset the cache
        self.__cache = {}

    def set_time(self, node: str, new_time: float) -> None:
        """Sets the time of a node.

        Importantly, this maintains consistency with the rest of the tree. In
        other words, setting the time of a particular node will change the
        length of the edge leading into the node and the edges leading out. This
        function requires monotonicity of times are maintained (i.e. no negative
        branch lengths).

        Args:
            node: Node in the tree
            new_time: New time for the node.

        Raises:
            CassiopeiaTreeError if the tree is not initialized, if the new
                time is less than the time of the parent, or if monotonicity
                is not maintained.
        """
        self.__check_network_initialized()

        if not self.is_root(node):
            parent = self.parent(node)
            if new_time < self.get_time(parent):
                raise CassiopeiaTreeError(
                    "New age is less than the age of the parent."
                )

        for child in self.children(node):
            if new_time > self.get_time(child):
                raise CassiopeiaTreeError(
                    "New age is greater than than a child."
                )

        self.__network.nodes[node]["time"] = new_time

        self.__network[parent][node]["length"] = new_time - self.get_time(
            parent
        )
        for child in self.children(node):
            self.__network[node][child]["length"] = (
                self.get_time(child) - new_time
            )

        if "distances" in self.__cache:
            del self.__cache["distances"]

    def set_times(self, time_dict: Dict[str, float]) -> None:
        """Sets the time of all nodes in the tree.

        Importantly, this maintains consistency with the rest of the tree. In
        other words, setting the time of all nodes will change the length of
        the edges too. This function requires monotonicity of times are
        maintained (i.e. no negative branch lengths).

        Args:
            time_dict: Dictionary mapping nodes to their time.

        Raises:
            CassiopeiaTreeError if the tree is not initialized, or if the time
            of any parent is greater than that of a child.
        """
        self.__check_network_initialized()

        # TODO: Check that the keys of time_dict match exactly the nodes in the
        # tree and raise otherwise?
        # Currently, if nodes are missing in time_dict, code below blows up. If
        # extra nodes are present, they are ignored.

        for (parent, child) in self.edges:
            time_parent = time_dict[parent]
            time_child = time_dict[child]
            if time_parent > time_child:
                raise CassiopeiaTreeError(
                    "Time of parent greater than that of child: "
                    f"{time_parent} > {time_child}"
                )
            self.__network[parent][child]["length"] = time_child - time_parent
        for node, time in time_dict.items():
            self.__network.nodes[node]["time"] = time

        if "distances" in self.__cache:
            del self.__cache["distances"]

    def get_time(self, node: str) -> float:
        """Gets the time of a node.

        Returns the time of a node, defined as the sum of edge lengths from the
        root to the node.

        Raises:
            CassiopeiaTreeError if the tree has not been initialized.
        """
        self.__check_network_initialized()

        return self.__network.nodes[node]["time"]

    def get_times(self) -> Dict[str, float]:
        """Gets the times of all nodes.

        Returns the times of all nodes, defined as the sum of edge lengths from
        the root to that node.

        Raises:
            CassiopeiaTreeError if the tree has not been initialized.
        """
        self.__check_network_initialized()

        return dict([(node, self.get_time(node)) for node in self.nodes])

    def __set_branch_length(
        self, parent: str, child: str, length: float
    ) -> None:
        """A private method for setting branch lengths.

        A private method for setting branch lengths with no checks. Useful
        for the internal CassiopeiaTree API.

        Args:
            parent: Parent node of the edge
            child: Child node of the edge
            length: New edge length
        """

        self.__network[parent][child]["length"] = length

    def set_branch_length(self, parent: str, child: str, length: float) -> None:
        """Sets the length of a branch.

        Adjusts the branch length of the specified parent-child relationship.
        This procedure maintains the consistency with the rest of the times in
        the tree. Namely, by changing the branch length here, it will change
        the times of all the nodes below the parent of interest, relative to the
        difference between the old and new branch length.

        Args:
            parent: Parent node of the edge
            child: Child node of the edge
            length: New edge length

        Raises:
            CassiopeiaTreeError if the tree is not initialized, if the edge
                does not exist, or if the edge length is negative.
        """
        self.__check_network_initialized()

        if child not in self.children(parent):
            raise CassiopeiaTreeError("Edge does not exist.")

        if length < 0:
            raise CassiopeiaTreeError("Edge length must be positive.")

        self.__set_branch_length(parent, child, length)

        for u, v in self.depth_first_traverse_edges(source=parent):
            self.__network.nodes[v]["time"] = (
                self.__network.nodes[u]["time"] + self.__network[u][v]["length"]
            )

        if "distances" in self.__cache:
            del self.__cache["distances"]

    def set_branch_lengths(
        self, branch_length_dict: Dict[Tuple[str, str], float]
    ) -> None:
        """Sets the length of multiple branches on a tree.

        Adjusts the branch length of specified parent-child relationships.
        This procedure maintains the consistency with the rest of the times in
        the tree. Namely, by changing branch lengths here, it will change
        the times of all the nodes in the tree such that the times are
        representative of the new branch lengths.

        Args:
            branch_dict: A dictionary of edges to updated branch lengths

        Raises:
            CassiopeiaTreeError if the tree has not been initialized.
        """
        self.__check_network_initialized()

        for edge, length in branch_length_dict.items():
            u, v = edge[0], edge[1]
            if v not in self.children(u):
                raise CassiopeiaTreeError("Edge does not exist.")
            if length < 0:
                raise CassiopeiaTreeError("Edge length must be positive.")
            self.__set_branch_length(u, v, length)

        for u, v in self.depth_first_traverse_edges():
            self.__network.nodes[v]["time"] = (
                self.__network.nodes[u]["time"] + self.__network[u][v]["length"]
            )

        if "distances" in self.__cache:
            del self.__cache["distances"]

    def get_branch_length(self, parent: str, child: str) -> float:
        """Gets the length of a branch.

        Raises:
            CassiopeiaTreeError if the tree has not been initialized or if the
                branch does not exist in the tree.
        """
        self.__check_network_initialized()

        if child not in self.children(parent):
            raise CassiopeiaTreeError("Edge does not exist.")

        return self.__network[parent][child]["length"]

    def set_character_states(
        self,
        node: str,
        states: Union[List[int], List[Tuple[int, ...]]],
        layer: Optional[str] = None,
    ) -> None:
        """Sets the character states for a particular node.

        Args:
            node: Node in the tree
            states: A list of states to add to the node.
            layer: Name of layer to modify. If the layer is not specified,
                :attr:`character_matrix` is modifed directly.

        Raises:
            CassiopeiaTreeError if the character vector is the incorrect length,
                or if the node of interest is a leaf that has not been
                instantiated.
        """
        self.__check_network_initialized()

        if len(states) != self.n_character:
            raise CassiopeiaTreeError(
                "Input character vector is not the right length."
            )

        if self.is_leaf(node):
            if self.get_character_states(node) == []:
                raise CassiopeiaTreeError(
                    "Character states have not been initialized at leaves."
                    " Use set_character_states_at_leaves or populate_tree"
                    " with the character matrix that specifies the leaf"
                    " character states."
                )

        self.__set_character_states(node, states)

        if self.is_leaf(node):

            # Cast entire character matrix to object dtype if we get an ambiguous
            # character string.
            if self.is_ambiguous(node):
                if layer is not None:
                    self.layers[layer] = self.layers[layer].astype(
                        object, copy=False
                    )
                else:
                    self._character_matrix = self._character_matrix.astype(
                        object, copy=False
                    )

            # Pass in as numpy array of tuples to bypass the VisibleDeprecationWarning
            # from creating an ndarray from ragged nested sequences
            states_arr = np.empty(len(states), dtype=object)
            states_arr[:] = states
            if layer is not None:
                if layer in self.layers:
                    self.layers[layer].loc[node] = states_arr
                else:
                    raise ValueError(f"Layer {layer} does not exist.")
            else:
                self._character_matrix.loc[node] = states_arr

    def __set_character_states(
        self, node: str, states: Union[List[int], List[Tuple[int, ...]]]
    ) -> None:
        """A private method for setting states.

        A private method for setting states of nodes with no checks. Useful
        for the internal CassiopeiaTree API.

        Args:
            node: Node in the tree
            states: A list of states to add to the node.
        """

        self.__network.nodes[node]["character_states"] = states

    def get_character_states(
        self, node: str
    ) -> Union[List[int], List[Tuple[int, ...]]]:
        """Gets all the character states for a particular node.

        Args:
            node: Node in the tree.

        Returns:
            The full character state array of the specified node.

        Raises:
            CassiopeiaTreeError if the tree has not been initialized.
        """
        self.__check_network_initialized()

        return self.__network.nodes[node]["character_states"][:]

    def get_all_ancestors(
        self, node: str, include_node: bool = False
    ) -> List[str]:
        """Gets all the ancestors of a particular node.

        Nodes that are closest to the given node appear first in the list.
        The ancestors, including those of all intermediate nodes, are cached.

        Args:
            node: Node in the tree
            include_node: Whether or not to include the node itself in the list
                of ancestors. If True, the first element of the list is the node
                itself.

        Returns:
            The list of nodes along the path from the root to the node.
        """

        self.__check_network_initialized()

        if "ancestors" not in self.__cache:
            self.__cache["ancestors"] = {}

        if self.is_root(node):
            return []

        if node not in self.__cache["ancestors"]:
            parent = self.parent(node)
            self.__cache["ancestors"][node] = [parent] + self.get_all_ancestors(
                parent
            )

        # Note that the cache never includes the node itself.
        ancestors = self.__cache["ancestors"][node]
        if include_node:
            ancestors = [node] + ancestors
        return ancestors

    def depth_first_traverse_nodes(
        self, source: Optional[str] = None, postorder: bool = True
    ) -> Iterator[str]:
        """Nodes from depth first traversal of the tree.

        Returns the nodes from a DFS on the tree.

        Args:
            source: Where to begin the depth first traversal.
            postorder: Return the nodes in postorder. If False, returns in
                preorder.

        Returns:
            A list of nodes from the depth first traversal.

        Raises:
            CassiopeiaTreeError if the tree has not been initialized.
        """
        self.__check_network_initialized()

        if source is None:
            source = self.root

        if postorder:
            return nx.dfs_postorder_nodes(self.__network, source=source)
        else:
            return nx.dfs_preorder_nodes(self.__network, source=source)

    def depth_first_traverse_edges(
        self, source: Optional[str] = None
    ) -> Iterator[Tuple[str, str]]:
        """Edges from depth first traversal of the tree.

        Returns the edges from a DFS on the tree.

        Args:
            source: Where to begin the depth first traversal.

        Returns:
            A list of edges from the depth first traversal.

        Raises:
            CassiopeiaTreeError if the tree has not been initialized.
        """

        self.__check_network_initialized()

        if source is None:
            source = self.root

        return nx.dfs_edges(self.__network, source=source)

    def breadth_first_traverse_edges(
        self, source: Optional[str] = None
    ) -> Iterator[Tuple[str, str]]:
        """Edges from breadth first traversal of the tree.

        Returns the edges from a BFS on the tree.

        Args:
            source: Where to begin the breadth first traversal.

        Returns:
            A list of edges from the breadth first traversal.

        Raises:
            CassiopeiaTreeError if the tree has not been initialized.
        """

        self.__check_network_initialized()

        if source is None:
            source = self.root

        return nx.bfs_edges(self.__network, source=source)

    def leaves_in_subtree(self, node) -> List[str]:
        """Get leaves in subtree below a given node.

        Args:
            node: Root of the subtree.

        Returns:
            A list of the leaves in the subtree rooted at the specified node.

        Raises:
            CassiopeiaTreeError if the tree has not been initialized.
        """
        self.__check_network_initialized()

        if "subtree" not in self.__cache:
            self.__cache["subtree"] = {}

            for n in self.depth_first_traverse_nodes(postorder=True):
                if self.is_leaf(n):
                    self.__cache["subtree"][n] = [n]
                else:
                    leaves = []
                    for child in self.children(n):
                        leaves += self.leaves_in_subtree(child)
                    self.__cache["subtree"][n] = leaves

        return self.__cache["subtree"][node]

    def subset_clade(
        self, node: str, copy: bool = False
    ) -> Optional["CassiopeiaTree"]:
        """Subset CassiopeiaTree object at node.

        Given a node in the CassiopeiaTree, subset the entire tree object
        to only the nodes that fall below that node.

        Args:
            node: Node identifier in the object.
            copy: Return a copy or operate in place.

        Returns:
            A subset CassiopeiaTree object if copy is set to true, else None.
        """
        if copy:
            new_tree = self.copy()
            new_tree.subset_clade(node)
            return new_tree

        nodes_in_subtree = self.depth_first_traverse_nodes(source=node)
        to_remove = list(set(self.nodes) - set(nodes_in_subtree))
        for node in to_remove:
            self.__remove_node(node)

        # Remove all removed nodes from data fields
        # This function will also clear the cache
        self.__register_data_with_tree()

    def get_newick(self, record_branch_lengths=False) -> str:
        """Returns newick format of tree.

        Args:
            record_branch_lengths: Whether to record branch lengths on the tree
            in the newick string

        Returns:
            The tree in the form of a newick string

        Raises:
            CassiopeiaTreeError if the tree has not been initialized.
        """
        self.__check_network_initialized()

        # No nodes should have a comma in the name. Otherwise, they will be
        # displayed as disconnected nodes. For instance, if there is a node with
        # name "1,2,3", then three separate nodes will be output. We decide to
        # raise an exception instead of a warning because the returned newick string
        # will be a WRONG tree.
        if any("," in node for node in self.nodes):
            raise CassiopeiaTreeError(
                "No nodes may have the comma (,) character in its name."
            )

        return utilities.to_newick(self.__network, record_branch_lengths)

    def get_tree_topology(self) -> nx.DiGraph:
        """Returns the tree in Networkx format.

        Raises:
            CassiopeiaTreeError if the tree has not been initialized.
        """

        self.__check_network_initialized()

        if self.__network:
            return self.__network.copy()
        else:
            return None

    def _get_node_depths(self) -> List[float]:
        """
        Computes the depth of each node in the tree.

        Returns:
            List with depth of each node in the tree

        Raises:
            CassiopeiaTreeError if the tree has not been initialized.
        """
        self.__check_network_initialized()

        root_time = self.get_time(self.root)
        depths = [self.get_time(l) - root_time for l in self.leaves]
        return depths

    def get_mean_depth_of_tree(self) -> float:
        """Computes mean depth of tree.

        Returns the mean depth of the tree. If branch lengths have not been
        estimated, depth is by default the number of edges in the tree.

        Returns:
            Mean depth of the tree.

        Raises:
            CassiopeiaTreeError if the tree has not been initialized.
        """
        self.__check_network_initialized()

        return np.mean(self._get_node_depths())

    def get_max_depth_of_tree(self) -> float:
        """
        Computes the maximum depth of the tree (in terms of time).

        The maximum depth of the tree (in terms of time) is defined as the
        greatest time distance of any leaf of the tree from the root. Because
        branch lengths are by default equal to 1, if branch lengths have not
        yet been estimated (say with the
        cassiopeia.tools.branch_length_estimator module), then the max depth
        will be the number of edges in the tree from root to the furthest leaf.

        Returns:
            Maximum depth of the tree.

        Raises:
            CassiopeiaTreeError if the tree has not been initialized.
        """
        self.__check_network_initialized()

        return np.max(self._get_node_depths())

    def get_mutations_along_edge(
        self,
        parent: str,
        child: str,
        treat_missing_as_mutations: bool = False,
    ) -> List[Tuple[int, int]]:
        """Gets the mutations along an edge of interest.

        Returns a list of tuples (character, state) of mutations that occur
        along an edge. Characters are 0-indexed.

        Note that parent states can be ambiguous if all child states have the
        same ambiguous state. If this is the case, there will not be a mutation
        detected along an edge, but we handle this case so as to not throw
        an error handling ambiguous states.

        Args:
            parent: parent in tree
            child: child in tree
            treat_missing_as_mutations: Whether to treat missing states as
                mutations.

        Returns:
            A list of (character, state) tuples indicating which character
                mutated and to which state.

        Raises:
            CassiopeiaTreeError if the edge does not exist or if the tree is
                not initialized.
        """
        self.__check_network_initialized()

        if child not in self.children(parent):
            raise CassiopeiaTreeError("Edge does not exist.")

        parent_states = self.get_character_states(parent)
        child_states = self.get_character_states(child)

        mutations = []
        for i in range(self.n_character):
            
            parent_state = (list(parent_states[i]) if is_ambiguous_state(parent_states[i]) else [parent_states[i]])
            child_state = (list(child_states[i]) if is_ambiguous_state(child_states[i]) else [child_states[i]])

            if len(np.intersect1d(parent_state, child_state)) < 1:
                if treat_missing_as_mutations:
                    mutations.append((i, child_states[i]))
                elif (
                    parent_states[i] != self.missing_state_indicator
                    and child_states[i] != self.missing_state_indicator
                ):
                    mutations.append((i, child_states[i]))

        return mutations

    def relabel_nodes(self, relabel_map: Dict[str, str]) -> None:
        """Relabels the nodes in the tree.

        Renames the nodes in the tree according to the relabeling map. Modifies
        the tree in-place.

        Args:
            relabel_map: A mapping of old names to new names.

        Raises:
            CassiopeiaTreeError if the tree is not initialized.
        """
        self.__check_network_initialized()

        self.__network = nx.relabel_nodes(self.__network, relabel_map)

        # reset cache because we've changed names
        self.__cache = {}

    def __register_data_with_tree(self) -> None:
        """Makes the leaf data consistent with the leaves in the tree.

        Removes any leaves from the character matrix (all layers), cell
        metadata, and dissimilarity maps that do not appear in the tree.
        Additionally, adds any leaves that appear in the tree but not in the
        character matrix, cell metadata, or dissimilarity map with default
        values.

        The default values for each table is as follows:
        * character matrix: all states are missing values
            (``missing_state_indicator``)
        * cell metadata: None
        * dissimilarity map: ``np.inf`` distance from the leaf to all other
            leaves
        """

        # this will change the topology of the tree, so reset the cache
        self.__cache = {}

        leaves_set = set(self.leaves)
        if self.character_matrix is not None:
            remove_from_character_matrix = (
                set(self.character_matrix.index) - leaves_set
            )

            self.character_matrix = self.character_matrix.drop(
                index=remove_from_character_matrix
            )

            layer_copies = self.layers.copy()
            for name, layer_copy in layer_copies:
                layer_copies[name] = layer_copy.drop(
                    index=remove_from_character_matrix
                )

            add_to_character_matrix = leaves_set - set(
                self.character_matrix.index
            )

            for to_add in add_to_character_matrix:
                # Note that we initialize state each iteration so that each state
                # is a new object.
                char_vector = [self.missing_state_indicator] * self.n_character
                self.__set_character_states(to_add, char_vector)
                self.character_matrix.loc[to_add] = char_vector

                for name, layer_copy in layer_copies:
                    layer_copy.loc[to_add] = char_vector
                    self.layers[name] = layer_copy

        if self.cell_meta is not None:
            remove_from_cell_meta = set(self.cell_meta.index) - leaves_set
            self.cell_meta = self.cell_meta.drop(index=remove_from_cell_meta)

            add_to_cell_meta = leaves_set - set(self.cell_meta.index)
            for to_add in add_to_cell_meta:
                self.cell_meta.loc[to_add] = None

        if self.__dissimilarity_map is not None:
            remove_from_dissimilarity_map = (
                set(self.__dissimilarity_map.index) - leaves_set
            )
            self.__dissimilarity_map = self.__dissimilarity_map.drop(
                index=remove_from_dissimilarity_map,
                columns=remove_from_dissimilarity_map,
            )

            add_to_dissimilarity_map = leaves_set - set(
                self.__dissimilarity_map.index
            )
            for to_add in add_to_dissimilarity_map:
                self.__dissimilarity_map.loc[to_add] = np.inf
                self.__dissimilarity_map[to_add] = np.inf

    def add_leaf(
        self,
        parent: str,
        node: str,
        states: Optional[Union[List[int], List[Tuple[int, ...]]]] = None,
        time: Optional[float] = None,
        branch_length: Optional[float] = None,
        dissimilarity: Optional[Dict[str, float]] = None,
    ) -> None:
        """Add a leaf to the given parent node.

        The parent node may NOT also be a leaf, as this makes bookkeeping the
        character, dissimilarity and cell meta quite complicated. Also, adding a
        leaf to an existing leaf is probably not a common use case.

        Optional arguments ``states``, ``time``, ``branch_length``,
        ``dissimilarity`` may be provided to initialize the character
        string, time, branch length, dissimilarity, and cell meta for this leaf
        respectively. See :func:`__register_data_with_tree`
        for default values that are used when any of these are not provided.

        Note that only one of ``time`` and ``branch_length`` may be provided, and
        when neither are provided, the new leaf is added at the same time as the
        ``parent``.

        Args:
            parent: Parent node, to which to connect the leaf
            node: Name of the leaf to add
            states: Character states to initialize the new leaf with
            time: Time to place the new leaf
            dissimilarity: Indel dissimilarity between the new leaf and all
                other leaves
            meta: Cell metadata

        Raises:
            CassiopeiaTreeError if ``parent`` does not exist or ``node``
                already exists, if ``parent`` is a leaf, if the tree has not
                been initialized, or if both ``time`` and ``branch_length``
                are provided.
        """
        self.__check_network_initialized()

        # Make sure the node is not already in the tree and the parent exists
        if node in self.nodes:
            raise CassiopeiaTreeError(f"Node {node} already exists.")
        if parent not in self.nodes:
            raise CassiopeiaTreeError(f"Node {parent} does not exist.")
        if parent in self.leaves:
            raise CassiopeiaTreeError("Can not add a leaf to a leaf.")
        if time and branch_length:
            raise CassiopeiaTreeError(
                "Only one of `time` and `branch_length` may be provided."
            )

        self.__add_edge(parent, node)
        if states:
            self.__set_character_states(node, states)
            self.character_matrix.loc[node] = states
        if time:
            self.set_time(node, time)
        elif branch_length:
            self.set_branch_length(parent, node, branch_length)
        else:
            # By default, add leaf at the same time as parent.
            self.set_branch_length(parent, node, 0)
        if dissimilarity:
            self.set_dissimilarity(node, dissimilarity)

        # Update new leaf data with defaults
        # This function will also clear the cache
        self.__register_data_with_tree()

    def remove_leaves_and_prune_lineages(
        self, nodes: Union[str, List[str]]
    ) -> None:
        """Removes a leaf (leaves) from the tree and prunes the lineage(s).

        Removes the specified leaves and all ancestors of those leaves that are
        no longer the ancestor of any of the remaining leaves. In the context
        of a phylogeny, this prunes the lineage of all nodes no longer relevant
        to observed samples. Additionally, maintains consistency with the 
        updated tree by removing the node from all leaf data.

        Args:
            nodes: The leaf (leaves) to be removed. Can be a single string or
                a list of strings

        Raises:
            CassiopeiaTreeError if the tree is not initialized or any of the
                input nodes are not leaves
        """
        self.__check_network_initialized()

        if isinstance(nodes, str):
            nodes = [nodes]

        for n in nodes:
            if not self.is_leaf(n):
                raise CassiopeiaTreeError("A specified node is not a leaf.")
            
        # Keep track of nodes to check and their depths
        nodes_to_check = set()
        nodes_depth_queue = [] 

<<<<<<< HEAD
        for n in tqdm.tqdm(nodes):
            if len(self.nodes) == 1:
                self.__remove_node(n)
            else:
                curr_parent = self.parent(n)
                self.__remove_node(n)
                while len(self.children(curr_parent)) < 1 and not self.is_root(
                    curr_parent
                ):
                    next_parent = self.parent(curr_parent)
                    self.__remove_node(curr_parent)
                    curr_parent = next_parent
=======
        # Remove leaves from the tree
        for n in nodes:
            parent = next(self.__network.predecessors(n))
            if parent not in nodes_to_check:
                parent_time = self.__network.nodes[parent]["time"]
                heapq.heappush(nodes_depth_queue, (parent_time, parent))
                nodes_to_check.add(parent)
            self.__network.remove_node(n)

        # Check nodes with a children removed from bottom to top
        while len(nodes_to_check) > 0:
            _, n = heapq.heappop(nodes_depth_queue)
            nodes_to_check.remove(n)
            if n == self.root:
                continue
            children = list(self.__network.successors(n))
            # Remove nodes with no children
            if len(children) == 0:
                parent = next(self.__network.predecessors(n))
                parent_time = self.__network.nodes[parent]["time"]
                self.__network.remove_node(n)
                if parent not in nodes_to_check:
                    heapq.heappush(nodes_depth_queue, (parent_time, parent))
                    nodes_to_check.add(parent)
>>>>>>> 2ca07df5

        # Remove all removed nodes from data fields
        # This function will also clear the cache
        self.__register_data_with_tree()

    def collapse_unifurcations(self, source: Optional[int] = None) -> None:
        """Collapses unifurcations on the tree.

        Removes all internal nodes that have in degree and out degree of 1,
        connecting their parent and children nodes by branchs with lengths
        equal to the total time elapsed from parent to each child. Therefore
        preserves the times of nodes that are not removed.

        Args:
            source: The node at which to begin the tree traversal

        Raises:
            CassiopeiaTreeError if the tree has not been initialized.
        """
        self.__check_network_initialized()

        if source is None:
            source = self.root

        for node in list(
            self.depth_first_traverse_nodes(postorder=True, source=source)
        ):
            if self.is_leaf(node):
                continue
            elif node == source:
                successors = self.children(node)
                if len(successors) == 1:
                    child = successors[0]
                    t = self.get_branch_length(node, child)
                    for grandchild in self.children(child):
                        t_ = self.get_branch_length(child, grandchild)
                        self.__add_edge(node, grandchild)
                        self.__set_branch_length(node, grandchild, t + t_)
                    self.__remove_node(child)
            else:
                successors = self.children(node)
                if len(successors) == 1:
                    child = successors[0]
                    parent = self.parent(node)
                    t = self.get_branch_length(parent, node)
                    t_ = self.get_branch_length(node, child)
                    self.__add_edge(parent, child)
                    self.__set_branch_length(parent, child, t + t_)
                    self.__remove_node(node)

        # reset cache because we've changed the tree topology
        self.__cache = {}

    def collapse_mutationless_edges(
        self, infer_ancestral_characters: bool
    ) -> None:
        """Collapses mutationless edges in the tree in-place.

        Uses the internal node annotations of a tree to collapse edges with no
        mutations. The introduction of a missing data event is considered a
        mutation in this context. Either takes the existing character states on
        the tree or infers the annotations bottom-up from the samples obeying
        Camin-Sokal Parsimony. Preserves the times of nodes that are not removed
        by connecting the parent and children of removed nodes by branches with
        lengths equal to the total time elapsed from parent to each child.

        Args:
            tree: A networkx DiGraph object representing the tree
            infer_ancestral_characters: Whether to infer the ancestral characters
                states of the tree

        Raises:
            CassiopeiaTreeError if the tree has not been initialized or if
                a node does not have character states initialized
        """
        self.__check_network_initialized()

        if infer_ancestral_characters:
            self.reconstruct_ancestral_characters()

        for n in list(self.depth_first_traverse_nodes(postorder=True)):
            if self.is_leaf(n):
                if self.get_character_states(n) == []:
                    raise CassiopeiaTreeError(
                        "Character states have not been initialized at leaves."
                        " Use set_character_states_at_leaves or populate_tree"
                        " with the character matrix that specifies the leaf"
                        " character states."
                    )
                continue

            if self.get_character_states(n) == []:
                raise CassiopeiaTreeError(
                    f"Character states empty at internal node. Annotate"
                    " character states or infer ancestral characters by"
                    " setting infer_ancestral_characters=True."
                )

            for child in self.children(n):
                if not self.is_leaf(child):
                    t = self.get_branch_length(n, child)
                    if self.get_character_states(
                        n
                    ) == self.get_character_states(child):
                        for grandchild in self.children(child):
                            t_ = self.get_branch_length(child, grandchild)
                            self.__add_edge(n, grandchild)
                            self.__set_branch_length(n, grandchild, t + t_)
                        self.__remove_node(child)

        # reset cache because we've changed the tree topology
        self.__cache = {}

    def get_dissimilarity_map(self) -> pd.DataFrame:
        """Gets the dissimilarity map."""

        if self.__dissimilarity_map is not None:
            return self.__dissimilarity_map.copy()
        else:
            return None

    def set_dissimilarity_map(self, dissimilarity_map: pd.DataFrame) -> None:
        """Sets the dissimilarity map variable in this object.

        Args:
            dissimilarity_map: Dissimilarity map relating all N x N distances
                between leaves.

        """
        character_matrix = self.character_matrix
        if character_matrix is not None:

            if (
                character_matrix.shape[0] != dissimilarity_map.shape[0]
                or collections.Counter(character_matrix.index)
                != collections.Counter(dissimilarity_map.index)
                or collections.Counter(character_matrix.index)
                != collections.Counter(dissimilarity_map.columns)
            ):
                warnings.warn(
                    "The samples in the existing character matrix and "
                    "specified dissimilarity map do not agree.",
                    CassiopeiaTreeWarning,
                )

        self.__dissimilarity_map = dissimilarity_map.copy()

    def get_dissimilarity(self, node: str) -> Dict[str, float]:
        """Get the dissimilarity of a single leaf to all other leaves.

        Args:
            node: Name of the leaf node to get the dissimilarity to/from

        Raises:
            CassiopeiaTreeError if the dissimilarity map is not defined or the
                provided node is not in the dissimilarity map
        """
        if self.__dissimilarity_map is None:
            raise CassiopeiaTreeError("No dissimilarity map is defined.")
        if node not in self.__dissimilarity_map.index:
            raise CassiopeiaTreeError(
                f"`{node}` is not in the dissimilarity map."
            )
        return self.__dissimilarity_map.loc[node].to_dict()

    def set_dissimilarity(
        self, node: str, dissimilarity: Dict[str, float]
    ) -> None:
        """Set the dissimilarity of a single leaf.

        This function may be used only when a dissimilarity map already exists.

        Args:
            node: Name of the leaf node to set the dissimilarity to/from
            dissimilarity: Dictionary containing other leaf names as keys and
                dissimilarities as values

        Raises:
            CassiopeiaTreeError if the dissimilarity map does not exist, if
                the ``dissimilarity`` dictionary does not contain all other leaves
        """
        if self.__dissimilarity_map is None:
            raise CassiopeiaTreeError(
                "This function may only be used with an existing dissimilarity map. "
                "Use `compute_dissimilarity_map` or `set_dissimilarity_map` to set "
                "the dissimilarity map first."
            )
        if set(dissimilarity.keys()) - {node} != set(
            self.__dissimilarity_map.index
        ) - {node}:
            raise CassiopeiaTreeError(
                "Provided dissimilarity dictionary does not provide dissimilarities "
                "to all other leaves."
            )

        self.__dissimilarity_map.loc[node] = 0
        self.__dissimilarity_map[node] = 0
        for other, dissim in dissimilarity.items():
            self.__dissimilarity_map.loc[node, other] = dissim
            self.__dissimilarity_map.loc[other, node] = dissim

    def compute_dissimilarity_map(
        self,
        dissimilarity_function: Optional[
            Callable[
                [np.array, np.array, int, Dict[int, Dict[int, float]]], float
            ]
        ] = None,
        prior_transformation: str = "negative_log",
        layer: Optional[str] = None,
        threads: int = 1
    ) -> None:
        """Computes a dissimilarity map.

        Given the dissimilarity function passed in, the pairwise dissimilarities
        will be computed over the samples in the character matrix. Populates
        the dissimilarity_map attribute in the object.

        If any of the leaves have ambiguous character states (detected by checking
        if any of the states are lists), then
        :func:`cassiopeia.solver.dissimilarity_functions.cluster_dissimilarity`
        is called instead, with the provided ``dissimilarity_function`` as
        the first argument.

        Args:
            dissimilarity_function: A function that will take in two character
                vectors and priors and produce a dissimilarity.
            prior_transformation: A function defining a transformation on the
                priors in forming weights. Supports the following
                transformations:
                    "negative_log": Transforms each probability by the negative
                        log
                    "inverse": Transforms each probability p by taking 1/p
                    "square_root_inverse": Transforms each probability by the
                        the square root of 1/p
            layer: Character matrix layer to use. If not specified, use the
                default :attr:`character_matrix`.
            threads: Number of threads to use for dissimilarity map computation.
        """

        if layer is not None:
            character_matrix = self.layers[layer]
        else:
            character_matrix = self.character_matrix

        if character_matrix is None:
            raise CassiopeiaTreeError(
                "No character matrix is detected in this tree."
            )

        weights = None
        if self.priors:
            weights = solver_utilities.transform_priors(
                self.priors, prior_transformation
            )

        # Only compute dissimilarities between *unique* states to save runtime!
        cell_to_state = character_matrix.astype(str).apply('|'.join, axis=1)
        state_to_cells = character_matrix.index.groupby(cell_to_state)
        dedup_character_matrix = character_matrix.drop_duplicates()

        N = dedup_character_matrix.shape[0]
        dissimilarity_map = utilities.compute_dissimilarity_map(
            dedup_character_matrix.to_numpy(),
            N,
            dissimilarity_function,
            weights,
            self.missing_state_indicator,
            threads=threads,
        )

        dissimilarity_map = scipy.spatial.distance.squareform(dissimilarity_map)

        # Expand deduplicated dissimilarity map back to all cells
        full_dissimilarity_map = np.pad(dissimilarity_map, (0, character_matrix.shape[0] - N))
        dissimilarity_cells = list(dedup_character_matrix.index)
        j = N
        for i, dedup_cell in enumerate(dedup_character_matrix.index):
            for cell in state_to_cells[cell_to_state[dedup_cell]]:
                if dedup_cell == cell:
                    continue
                dissimilarities = full_dissimilarity_map[i, :]
                full_dissimilarity_map[j, :] = dissimilarities
                full_dissimilarity_map[:, j] = dissimilarities
                dissimilarity_cells.append(cell)
                j += 1

        dissimilarity_map = pd.DataFrame(
            full_dissimilarity_map,
            index=dissimilarity_cells,
            columns=dissimilarity_cells,
        )
        self.set_dissimilarity_map(dissimilarity_map)

    def set_attribute(self, node: str, attribute_name: str, value: Any) -> None:
        """Sets an attribute in the tree.

        Args:
            node: Node name
            attribute_name: Name for the new attribute
            value: Value for the attribute.

        Raises:
            CassiopeiaTreeError if the tree has not been initialized.
        """
        self.__check_network_initialized()

        self.__network.nodes[node][attribute_name] = value

    def get_attribute(self, node: str, attribute_name: str) -> Any:
        """Retrieves the value of an attribute for a node.

        Args:
            node: Node name
            attribute_name: Name of the attribute.

        Returns:
            The value of the attribute for that node.
        Raises:
            CassiopeiaTreeError if the attribute has not been set for this node.
        """
        self.__check_network_initialized()

        try:
            return self.__network.nodes[node][attribute_name]
        except KeyError:
            raise CassiopeiaTreeError(
                f"Attribute {attribute_name} not " "detected for this node."
            )

    def filter_nodes(self, condition: Callable[[str], bool]) -> List[str]:

        self.__check_network_initialized()

        _filter = []
        for n in self.depth_first_traverse_nodes():
            if condition(n):
                _filter.append(n)

        return _filter

    def find_lcas_of_pairs(
        self,
        pairs: Optional[
            Union[Iterator[Tuple[str, str]], List[Tuple[str, str]]]
        ] = None,
    ) -> Iterator[Tuple[Tuple[str, str], str]]:
        """Finds LCAs of all (provided) pairs.

        Args:
            pairs: Pairs of nodes for which to find LCAs. If not provided, LCAs of
                all pairs are computed. Defaults to None.

        Returns:
            A generator of ((u, v), LCA) tuples.

        Raises:
            CassiopeiaTreeError if the tree has not been initialized.
        """
        self.__check_network_initialized()
        return nx.tree_all_pairs_lowest_common_ancestor(
            self.__network, root=self.root, pairs=pairs
        )

    def find_lca(self, *nodes: str) -> str:
        """Finds the LCA of all provided nodes.

        Internally, this function calls :func:`get_all_ancestors` for each provided
        node and finds the deepest node that is shared.

        Args:
            *nodes: Nodes for which to find the LCA. At least two must be provided.

        Returns:
            The LCA node

        Raises:
            CassiopeiaTreeError if less than two nodes were provided or if the
            tree has not been initialized.
        """
        self.__check_network_initialized()
        nodes = set(nodes)
        if len(nodes) < 2:
            raise CassiopeiaTreeError(
                "At least two distinct nodes must be provided"
            )

        # Reversing get_all_ancestors gives a list of nodes from the root to each
        # node. Since get_all_ancestors doesn't include the node itself, we add
        # those manually.
        all_ancestors = [
            reversed(self.get_all_ancestors(node, include_node=True))
            for node in nodes
        ]
        last_ancestor = self.root
        for ancestors in zip(*all_ancestors):
            if len(set(ancestors)) > 1:
                break
            last_ancestor = ancestors[0]
        return last_ancestor

    def get_distance(self, node1: str, node2: str) -> float:
        """Compute the branch distance between two nodes.

        Internally, this function converts the tree to an undirected graph and
        finds the shortest path by calling :func:`nx.shortest_path_length`.

        Args:
            node1: First node
            node2: Second node

        Returns:
            The branch distance between the two nodes

        Raises:
            CassiopeiaTreeError if the tree has not been initialized.
        """
        self.__check_network_initialized()

        key = frozenset({node1, node2})
        if (
            "distances" not in self.__cache
            or key not in self.__cache["distances"]
        ):
            distances = self.__cache.setdefault("distances", {})
            undirected_network = self.__network.to_undirected()
            distances[key] = nx.shortest_path_length(
                undirected_network, source=node1, target=node2, weight="length"
            )

        return self.__cache["distances"][key]

    def get_distances(
        self, node: str, leaves_only: bool = False
    ) -> Dict[str, float]:
        """Compute the distances between the given node and every other node.

        Internally, this function converts the tree to an undirected graph and
        finds the shortest path by calling :func:`nx.shortest_path_length`.

        Args:
            node: Node from which to compute distance to all other nodes
            leaves_only: Calculate distances to leaves only and not internal nodes.
                Defaults to False.

        Returns:
            Dictionary of distances

        Raises:
            CassiopeiaTreeError if the tree has not been initialized.
        """
        self.__check_network_initialized()

        if "distances" not in self.__cache or any(
            frozenset({node, _node}) not in self.__cache["distances"]
            for _node in self.nodes
        ):
            distances = self.__cache.setdefault("distances", {})
            undirected_network = self.__network.to_undirected()
            for other_node, distance in nx.shortest_path_length(
                undirected_network, source=node, weight="length"
            ).items():
                distances[frozenset({node, other_node})] = distance

        return {
            _node: self.__cache["distances"][frozenset({node, _node})]
            for _node in (self.leaves if leaves_only else self.nodes)
        }

    def scale_to_unit_length(self) -> None:
        """
        Scales the tree to have unit length.

        The longest path from root to leaf will have length 1 after the
        scaling.

        Raises:
            CassiopeiaTreeError if the tree has not been initialized.
        """
        self.__check_network_initialized()

        current_times = self.get_times().values()
        max_time = max(current_times)
        min_time = min(current_times)
        new_times = {}
        for node in self.nodes:
            new_times[node] = (self.get_time(node) - min_time) / (
                max_time - min_time
            )
        self.set_times(new_times)

    def get_unmutated_characters_along_edge(
        self, parent: str, child: str
    ) -> List[int]:
        """
        List of unmutated characters along edge.

        A character is considered to not mutate if it goes from the zero state
        to the zero state.

        Raises:
            CassiopeiaTreeError if the edge does not exist or if the tree is
                not initialized.
        """
        self.__check_network_initialized()

        if child not in self.children(parent):
            raise CassiopeiaTreeError("Edge does not exist.")

        parent_states = self.get_character_states(parent)
        child_states = self.get_character_states(child)
        res = []
        for i, (parent_state, child_state) in enumerate(
            zip(parent_states, child_states)
        ):
            if parent_state == 0 and child_state == 0:
                res.append(i)
        return res

    def copy(self) -> "CassiopeiaTree":
        """Full copy of CassiopeiaTree"""
        return copy.deepcopy(self)

    def impute_deducible_missing_states(self):
        """
        Impute deducible missing states.

        If a state is missing in a node but present in its parent,
        then it can be imputed as the parent's state.
        We perform all these imputations.

        Raises:
            CassiopeiaTreeError if the character vectors do not all have
            the same length, or if the tree has not been initialized.
        """
        self.__check_network_initialized()
        for (parent, child) in self.depth_first_traverse_edges():
            parent_states = self.get_character_states(parent)
            child_states = self.get_character_states(child)
            if not len(parent_states) == len(child_states):
                raise CassiopeiaTreeError(
                    "Parent and child node have different length character "
                    "states."
                )
            new_child_states = []
            for i, (parent_state, child_state) in enumerate(
                zip(parent_states, child_states)
            ):
                if (
                    parent_state != 0
                    and parent_state != self.missing_state_indicator
                    and child_state == self.missing_state_indicator
                ):
                    new_child_states.append(parent_state)
                else:
                    new_child_states.append(child_state)
            self.set_character_states(child, new_child_states)<|MERGE_RESOLUTION|>--- conflicted
+++ resolved
@@ -1621,20 +1621,6 @@
         nodes_to_check = set()
         nodes_depth_queue = [] 
 
-<<<<<<< HEAD
-        for n in tqdm.tqdm(nodes):
-            if len(self.nodes) == 1:
-                self.__remove_node(n)
-            else:
-                curr_parent = self.parent(n)
-                self.__remove_node(n)
-                while len(self.children(curr_parent)) < 1 and not self.is_root(
-                    curr_parent
-                ):
-                    next_parent = self.parent(curr_parent)
-                    self.__remove_node(curr_parent)
-                    curr_parent = next_parent
-=======
         # Remove leaves from the tree
         for n in nodes:
             parent = next(self.__network.predecessors(n))
@@ -1659,7 +1645,6 @@
                 if parent not in nodes_to_check:
                     heapq.heappush(nodes_depth_queue, (parent_time, parent))
                     nodes_to_check.add(parent)
->>>>>>> 2ca07df5
 
         # Remove all removed nodes from data fields
         # This function will also clear the cache
