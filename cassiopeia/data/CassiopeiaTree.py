"""
This file stores the basic data structure for Cassiopeia - the
CassiopeiaTree. This data structure will typically contain a character
matrix containing that character state information for all the cells in a given
clonal population (though this is not required). Other important data is also
stored here, like the priors for given character states as well any meta data
associated with this clonal  population.

When a solver has been called on this object, a tree will be added to the data 
structure at which point basic properties can be queried like the average tree 
depth or agreement between character states and phylogeny.

This object can be passed to any CassiopeiaSolver subclass as well as any
analysis module, like a branch length estimator or rate matrix estimator
"""
import copy
from typing import Any, Callable, Dict, Iterator, List, Optional, Tuple, Union
import warnings

import collections
import ete3
import networkx as nx
import numpy as np
import pandas as pd
import scipy

from cassiopeia.data import utilities
from cassiopeia.solver import solver_utilities


class CassiopeiaTreeError(Exception):
    """An Exception class for the CassiopeiaTree class."""

    pass


class CassiopeiaTreeWarning(UserWarning):
    """A Warning for the CassiopeiaTree class."""

    pass


class CassiopeiaTree:
    """Basic tree object for Cassiopeia.

    This object stores the key attributes and functionalities a user might want
    for working with lineage tracing experiments. At its core, it stores
    three main items - a tree, a character matrix, and meta data associated
    with the data.

    The tree can be fed into the object via Ete3, Networkx, or can be inferred
    using one of the CassiopeiaSolver algorithms in the `solver` module. The
    tree here is only used for obtaining the _topology_ of the tree.

    A character matrix can be stored in the object, containing the states
    observed for each cell. In typical lineage tracing experiments, these are
    integer representations of the indels observed at each unique cut site. We
    track both an unmodified version of the character matrix (obtainable via
    the `get_original_character_matrix` method) that does not maintain
    consistency with the character states of the leaves, and a working character
    matrix (obtainable via the `get_modified_character_matrix` method) that
    is updated when the character states of leaves are changed.

    Some reconstruction algorithms will make use of dissimilarities between
    cells. To this end, we store these `dissimilarity maps` in the
    CassiopeiaTree class itself. For users trying to diagnose the reconstruction
    accuracy with a known groundtruth, they can compare this dissimilarity
    map to the phylogenetic distance on the tree.

    Meta data for cells or characters can also be stored in this object. These
    items can be categorical or numerical in nature. Common examples of cell
    meta data are the cluster identity, tissue identity, or number of target-site
    UMIs per cell. These items can be used in downstream analyses, for example
    the FitchCount algorithm which infers the number of transitions between
    categorical variables (e.g., tissues). Common examples of character meta
    data are the proportion of missing data for each character or the entropy
    of states. These are good statistics to have for feature selection.

    TODO(rzhang): Add check upon initialization that input tree is valid tree.
    TODO(mattjones315): Add experimental meta data as arguments.
    TODO(mattjones315): Add utility methods to compute the colless index
        and the cophenetic correlation wrt to some cell meta item
    TODO(mattjones315): Add bulk set_states method.
    TODO(mattjones): Add boolean to `get_tree_topology` which will include
        all attributes (e.g., node times)

    Args:
        character_matrix: The character matrix for the lineage.
        missing_state_indicator: An indicator for missing states in the
            character matrix.
        cell_meta: Per-cell meta data
        character_meta: Per-character meta data
        priors: A dictionary storing the probability of a character mutating
            to a particular state.
        tree: A tree for the lineage.
        dissimilarity_map: An NxN dataframe storing the pairwise dissimilarities
            between samples.
        root_sample_name: The name of the sample to treat as the root. This
            is not always used, but will be added if needed during tree
            reconstruction. If the user already has a sample in the character
            matrix or dissimilarity map that they would like to use as the
            phylogenetic root, they can specify it here.
    """

    def __init__(
        self,
        character_matrix: Optional[pd.DataFrame] = None,
        missing_state_indicator: int = -1,
        cell_meta: Optional[pd.DataFrame] = None,
        character_meta: Optional[pd.DataFrame] = None,
        priors: Optional[Dict[int, Dict[int, float]]] = None,
        tree: Optional[Union[str, ete3.Tree, nx.DiGraph]] = None,
        dissimilarity_map: Optional[pd.DataFrame] = None,
        root_sample_name: Optional[str] = None,
    ) -> None:

        self.missing_state_indicator = missing_state_indicator
        self.cell_meta = cell_meta
        self.character_meta = character_meta
        self.priors = priors
        self.__network = None
        self.__cache = {}

        self.__original_character_matrix = None
        self.__current_character_matrix = None
        if character_matrix is not None:
            self.set_character_matrix(character_matrix)

        if tree is not None:
            tree = copy.deepcopy(tree)
            self.populate_tree(tree)

        # these attributes are helpful for distance based solvers
        self.__dissimilarity_map = None
        if dissimilarity_map is not None:
            self.set_dissimilarity_map(dissimilarity_map)
        self.root_sample_name = root_sample_name

    def populate_tree(self, tree: Union[str, ete3.Tree, nx.DiGraph]) -> None:

        if isinstance(tree, nx.DiGraph):
            self.__network = tree
        elif isinstance(tree, str):
            self.__network = utilities.newick_to_networkx(tree)
        elif isinstance(tree, ete3.Tree):
            self.__network = utilities.ete3_to_networkx(tree)
        else:
            raise CassiopeiaTreeError(
                "Please pass an ete3 Tree, a newick string, or a Networkx object."
            )

        # enforce all names to be strings
        rename_dictionary = {}
        for n in self.__network.nodes:
            rename_dictionary[n] = str(n)

        self.__network = nx.relabel_nodes(self.__network, rename_dictionary)

        # clear cache if we're changing the topology of the tree
        self.__cache = {}

        # add character states
        for n in self.nodes:
            if (
                self.__original_character_matrix is not None
                and n in self.__original_character_matrix.index.tolist()
            ):
                self.__network.nodes[n][
                    "character_states"
                ] = self.__original_character_matrix.loc[n].to_list()
            else:
                self.__network.nodes[n]["character_states"] = []

        # instantiate branch lengths
        for u, v in self.edges:
            self.__network[u][v]["length"] = 1

        # instantiate node time
        self.__network.nodes[self.root]["time"] = 0
        for u, v in self.depth_first_traverse_edges(source=self.root):
            self.__network.nodes[v]["time"] = (
                self.__network.nodes[u]["time"] + self.__network[u][v]["length"]
            )

    def __check_network_initialized(self) -> None:
        if self.__network is None:
            raise CassiopeiaTreeError("Tree has not been initialized.")

    def set_character_matrix(self, character_matrix: pd.DataFrame):
        """Initializes a character matrix in the object."""

        self.__original_character_matrix = character_matrix.copy()
        self.__current_character_matrix = character_matrix.copy()

        # overwrite character information at the leaves if needed
        if self.__network:
            self.initialize_character_states_at_leaves(character_matrix)

    def initialize_character_states_at_leaves(
        self, character_matrix: Union[pd.DataFrame, Dict]
    ) -> None:
        """Populates character states at leaves.

        Assigns character states to the leaves of the tree. This function
        must have a character state assignment to all leaves of the tree.

        Args:
            character_matrix: A pandas dataframe or dictionary for mapping
                character states to the leaves of the tree.

        Raises:
            CassiopeiaTreeError if not all leaves are accounted for or if the
                tree has not been initialized.
        """
        self.__check_network_initialized()

        if isinstance(character_matrix, dict):
            character_matrix = pd.DataFrame.from_dict(
                character_matrix, orient="index"
            )

        if set(self.leaves) != set(character_matrix.index.values):
            raise CassiopeiaTreeError(
                "Character matrix does not account for all the leaves."
            )

        for n in self.leaves:
            self.__set_character_states(n, character_matrix.loc[n].tolist())

        self.__original_character_matrix = character_matrix.copy()
        self.__current_character_matrix = character_matrix.copy()

    def initialize_all_character_states(
        self, character_state_mapping: Dict
    ) -> None:
        """Populates character states across the tree.

        Assigns character states to all of the nodes in the tree. The mapping
        must have an entry for every node in the tree.

        Args:
            character_state_mapping: A mapping containing character state
                assignments for every node

        Raises:
            CassiopeiaTreeError if the tree is not initialized or if the
                character_state_mapping does not contain assignments for every
                node.
        """
        self.__check_network_initialized()

        if set([n for n in character_state_mapping.keys()]) != set(self.nodes):
            raise CassiopeiaTreeError(
                "Mapping does not account for all the nodes."
            )

        character_matrix = {}
        for n in self.nodes:
            if self.is_leaf(n):
                character_matrix[n] = character_state_mapping[n]
            self.__set_character_states(n, character_state_mapping[n])

        character_matrix = pd.DataFrame.from_dict(
            character_matrix, orient="index"
        )
        self.__original_character_matrix = character_matrix.copy()
        self.__current_character_matrix = character_matrix.copy()

    def get_original_character_matrix(self) -> pd.DataFrame:
        """Gets the original character matrix.

        The returned character matrix is the original character matrix of
        observations. Downstream operations might change the character state
        observations for the cells and if this happens, the changes will
        not be reflected here. Instead, the changes will be reflected in the
        character matrix obtained with `get_current_character_matrix`.

        Returns:
            A copy of the original, unmodified character matrix.

        Raises:
            CassiopeiaTreeError if the character matrix does not exist.
        """
        if self.__original_character_matrix is None:
            raise CassiopeiaTreeError("Character matrix does not exist.")
        return self.__original_character_matrix.copy()

    def get_current_character_matrix(self) -> pd.DataFrame:
        """Gets the current character matrix.

        The returned character matrix is the modified character matrix of
        observations. When downstream operations are used to change the
        character state observations in the leaves of the tree, these changes
        will be reflected here. A "raw" version of the character matrix can
        be found in the `get_original_character_matrix` method.

        Returns:
            A copy of the modified character matrix.

        Raises:
            CassiopeiaTreeError if the character matrix does not exist.
        """
        if self.__current_character_matrix is None:
            raise CassiopeiaTreeError("Character matrix does not exist.")
        return self.__current_character_matrix.copy()

    @property
    def n_cell(self) -> int:
        """Returns number of cells in tree.

        Raises:
            CassiopeiaTreeError if the object is empty (i.e. no tree or
            character matrix).
        """
        if self.__original_character_matrix is None:
            if self.__network is None:
                raise CassiopeiaTreeError(
                    "This is an empty object with no tree or character matrix."
                )
            return len(self.leaves)
        return self.__original_character_matrix.shape[0]

    @property
    def n_character(self) -> int:
        """Returns number of characters in character matrix.

        Raises:
            CassiopeiaTreeError if the object is empty (i.e. no tree or
            character matrix) or if the character states have not been
            initialized.
        """
        if self.__original_character_matrix is None:
            if self.__network is None:
                raise CassiopeiaTreeError(
                    "This is an empty object with no tree or character matrix."
                )
            if "character_states" in self.__network.nodes[self.leaves[0]]:
                return len(self.get_character_states(self.leaves[0]))
            raise CassiopeiaTreeError(
                "Character states have not been initialized."
            )
        return self.__original_character_matrix.shape[1]

    @property
    def root(self) -> str:
        """Returns root of tree.

        Returns:
            The root.

        Raises:
            CassiopeiaTreeError if the tree has not been initialized.
        """
        self.__check_network_initialized()

        if "root" not in self.__cache:
            self.__cache["root"] = [
                n for n in self.__network if self.is_root(n)
            ][0]
        return self.__cache["root"]

    @property
    def leaves(self) -> List[str]:
        """Returns leaves of tree.

        Returns:
            The leaves of the tree.

        Raises:
            CassiopeiaTreeError if the tree has not been initialized.
        """
        self.__check_network_initialized()

        if "leaves" not in self.__cache:
            self.__cache["leaves"] = [
                n for n in self.__network if self.is_leaf(n)
            ]
        return self.__cache["leaves"][:]

    @property
    def internal_nodes(self) -> List[str]:
        """Returns internal nodes in tree (including the root).

        Returns:
            The internal nodes of the tree (i.e. all nodes not at the leaves)

        Raises:
            CassiopeiaTreeError if the tree has not been initialized.
        """
        self.__check_network_initialized()

        if "internal_nodes" not in self.__cache:
            self.__cache["internal_nodes"] = [
                n for n in self.__network if self.is_internal_node(n)
            ]
        return self.__cache["internal_nodes"][:]

    @property
    def nodes(self) -> List[str]:
        """Returns all nodes in tree.

        Returns:
            All nodes of the tree (internal + leaves)

        Raises:
            CassiopeiaTreeError if the tree has not been initialized.
        """
        self.__check_network_initialized()

        if "nodes" not in self.__cache:
            self.__cache["nodes"] = [n for n in self.__network]
        return self.__cache["nodes"][:]

    @property
    def edges(self) -> List[Tuple[str, str]]:
        """Returns all edges in the tree.

        Returns:
            All edges of the tree.

        Raises:
            CassiopeiaTreeError if the tree has not been initialized.
        """
        self.__check_network_initialized()

        if "edges" not in self.__cache:
            self.__cache["edges"] = [(u, v) for (u, v) in self.__network.edges]
        return self.__cache["edges"][:]

    def is_leaf(self, node: str) -> bool:
        """Returns whether or not the node is a leaf.

        Returns:
            Whether or not the node is a leaf.

        Raises:
            CassiopeiaTreeError if the tree has not been initialized.
        """
        self.__check_network_initialized()
        return self.__network.out_degree(node) == 0

    def is_root(self, node: str) -> bool:
        """Returns whether or not the node is the root.

        Returns:
            Whether or not the node is the root.

        Raises:
            CassiopeiaTreeError if the tree has not been initialized.
        """
        self.__check_network_initialized()
        return self.__network.in_degree(node) == 0

    def is_internal_node(self, node: str) -> bool:
        """Returns whether or not the node is an internal node.

        Returns:
            Whether or not the node is an internal node (i.e. out degree is
            greater than 0). In this case, the root is considered an internal
            node.

        Raises:
            CassiopeiaTreeError if the tree has not been initialized.
        """
        self.__check_network_initialized()
        return self.__network.out_degree(node) > 0

    def reconstruct_ancestral_characters(self) -> None:
        """Reconstruct ancestral character states.

        Reconstructs ancestral states (i.e., those character states in the
        internal nodes) using the Camin-Sokal parsimony criterion (i.e.,
        irreversibility). Operates on the tree in place.
        
        Raises:
            CassiopeiaTreeError if the tree has not been initialized.
        """
        self.__check_network_initialized()

        for n in self.depth_first_traverse_nodes(postorder=True):
            if self.is_leaf(n):
                if len(self.get_character_states(n)) == 0:
                    raise CassiopeiaTreeError("Character states not annotated "
                    "at a leaf node, initialize character states at leaves "
                    "before reconstructing ancestral characters."
                    )
                continue
            children = self.children(n)
            character_states = [self.get_character_states(c) for c in children]
            reconstructed = utilities.get_lca_characters(
                character_states, self.missing_state_indicator
            )
            self.__set_character_states(n, reconstructed)

    def parent(self, node: str) -> str:
        """Gets the parent of a node.

        Args:
            node: A node in the tree

        Returns:
            The parent of the node.

        Raises:
            CassiopeiaTreeError if the tree is not initialized.
        """
        self.__check_network_initialized()
        
        return [u for u in self.__network.predecessors(node)][0]

    def children(self, node: str) -> List[str]:
        """Gets the children of a given node.

        Args:
            node: A node in the tree.

        Returns:
            A list of nodes that are direct children of the input node.

        Raises:
            CassiopeiaTreeError if the tree is not initialized.
        """
        self.__check_network_initialized()
        return [v for v in self.__network.successors(node)]

    def __remove_node(self, node) -> None:
        """Private method to remove node from tree.
        
        Args:
            node: A node in the tree to be removed

        Raises:
            CassiopeiaTreeError if the tree is not initialized.
        """
        self.__check_network_initialized()

        self.__network.remove_node(node)
    
    def __add_node(self, node) -> None:
        """Private method to add node to tree.
        
        Args:
            node: A node to be added to the tree.
            
        Raises:
            CassiopeiaTreeError if the tree is not initialized.
        """
        self.__check_network_initialized()
        
        self.__network.add_node(node)

    def __remove_edge(self, u, v) -> None:
        """Private method to remove edge from tree.
        
        Args:
            u: The source node of the directed edge to be removed
            v: The sink node of the directed edge to be removed
            
        Raises:
            CassiopeiaTreeError if the tree is not initialized.
        """
        self.__check_network_initialized()

        self.__network.remove_edge(u, v)

    def __add_edge(self, u, v) -> None:
        """Private method to add edge to tree.

        Args:
            u: The source node of the directed edge to be added
            v: The sink node of the directed edge to be added
            
        Raises:
            CassiopeiaTreeError if the tree is not initialized.
        """
        self.__check_network_initialized()

        self.__network.add_edge(u, v)

    def set_time(self, node: str, new_time: float) -> None:
        """Sets the time of a node.

        Importantly, this maintains consistency with the rest of the tree. In
        other words, setting the time of a particular node will change the
        length of the edge leading into the node and the edges leading out. This
        function requires monotonicity of times are maintained (i.e. no negative
        branch lengths).

        Args:
            node: Node in the tree
            new_time: New time for the node.

        Raises:
            CassiopeiaTreeError if the tree is not initialized, if the new
                time is less than the time of the parent, or if monotonicity
                is not maintained.
        """
        self.__check_network_initialized()

        if not self.is_root(node):
            parent = self.parent(node)
            if new_time < self.get_time(parent):
                raise CassiopeiaTreeError(
                    "New age is less than the age of the parent."
                )

        for child in self.children(node):
            if new_time > self.get_time(child):
                raise CassiopeiaTreeError(
                    "New age is greater than than a child."
                )

        self.__network.nodes[node]["time"] = new_time

        self.__network[parent][node]["length"] = new_time - self.get_time(
            parent
        )
        for child in self.children(node):
            self.__network[node][child]["length"] = (
                self.get_time(child) - new_time
            )

    def set_times(self, time_dict: Dict[str, float]) -> None:
        """Sets the time of all nodes in the tree.

        Importantly, this maintains consistency with the rest of the tree. In
        other words, setting the time of all nodes will change the length of
        the edges too. This function requires monotonicity of times are
        maintained (i.e. no negative branch lengths).

        Args:
            time_dict: Dictionary mapping nodes to their time.

        Raises:
            CassiopeiaTreeError if the tree is not initialized, or if the time
            of any parent is greater than that of a child.
        """
        self.__check_network_initialized()

        # TODO: Check that the keys of time_dict match exactly the nodes in the
        # tree and raise otherwise?
        # Currently, if nodes are missing in time_dict, code below blows up. If
        # extra nodes are present, they are ignored.

        for (parent, child) in self.edges:
            time_parent = time_dict[parent]
            time_child = time_dict[child]
            if time_parent > time_child:
                raise CassiopeiaTreeError(
                    "Time of parent greater than that of child: "
                    f"{time_parent} > {time_child}"
                )
            self.__network[parent][child]["length"] = time_child - time_parent
        for node, time in time_dict.items():
            self.__network.nodes[node]["time"] = time

    def get_time(self, node: str) -> float:
        """Gets the time of a node.

        Returns the time of a node, defined as the sum of edge lengths from the
        root to the node.

        Raises:
            CassiopeiaTreeError if the tree has not been initialized.
        """
        self.__check_network_initialized()

        return self.__network.nodes[node]["time"]

    def get_times(self) -> Dict[str, float]:
        """Gets the times of all nodes.

        Returns the times of all nodes, defined as the sum of edge lengths from
        the root to that node.

        Raises:
            CassiopeiaTreeError if the tree has not been initialized.
        """
        self.__check_network_initialized()

        return dict([(node, self.get_time(node)) for node in self.nodes])

    def __set_branch_length(self, parent: str, child: str, length: float) -> None:
        """A private method for setting branch lengths.

        A private method for setting branch lengths with no checks. Useful
        for the internal CassiopeiaTree API.

        Args:
            parent: Parent node of the edge
            child: Child node of the edge
            length: New edge length
        """

        self.__network[parent][child]["length"] = length


    def set_branch_length(self, parent: str, child: str, length: float) -> None:
        """Sets the length of a branch.

        Adjusts the branch length of the specified parent-child relationship.
        This procedure maintains the consistency with the rest of the times in
        the tree. Namely, by changing the branch length here, it will change
        the times of all the nodes below the parent of interest, relative to the
        difference between the old and new branch length.

        Args:
            parent: Parent node of the edge
            child: Child node of the edge
            length: New edge length

        Raises:
            CassiopeiaTreeError if the tree is not initialized, if the edge
                does not exist, or if the edge length is negative.
        """
        self.__check_network_initialized()

        if child not in self.children(parent):
            raise CassiopeiaTreeError("Edge does not exist.")

        if length < 0:
            raise CassiopeiaTreeError("Edge length must be positive.")

        self.__set_branch_length(parent, child, length)

        for u, v in self.depth_first_traverse_edges(source=parent):
            self.__network.nodes[v]["time"] = (
                self.__network.nodes[u]["time"] + self.__network[u][v]["length"]
            )

    def set_branch_lengths(self, branch_length_dict: Dict[Tuple[str, str], float]) -> None:
        """Sets the length of multiple branches on a tree.

        Adjusts the branch length of specified parent-child relationships.
        This procedure maintains the consistency with the rest of the times in
        the tree. Namely, by changing branch lengths here, it will change
        the times of all the nodes in the tree such that the times are 
        representative of the new branch lengths.

        Args:
            branch_dict: A dictionary of edges to updated branch lengths
        
        Raises:
            CassiopeiaTreeError if the tree has not been initialized.
        """
        self.__check_network_initialized()

        for edge, length in branch_length_dict.items():
            u, v = edge[0], edge[1]
            if v not in self.children(u):
                raise CassiopeiaTreeError("Edge does not exist.")
            if length < 0:
                raise CassiopeiaTreeError("Edge length must be positive.")
            self.__set_branch_length(u, v, length)

        for u, v in self.depth_first_traverse_edges():
            self.__network.nodes[v]["time"] = (
                self.__network.nodes[u]["time"] + self.__network[u][v]["length"]
            )

    def get_branch_length(self, parent: str, child: str) -> float:
        """Gets the length of a branch.

        Raises:
            CassiopeiaTreeError if the tree has not been initialized or if the
                branch does not exist in the tree.
        """
        self.__check_network_initialized()

        if child not in self.children(parent):
            raise CassiopeiaTreeError("Edge does not exist.")

        return self.__network[parent][child]["length"]

    def set_character_states(self, node: str, states: List[int]) -> None:
        """Sets the character states for a particular node.

        Args:
            node: Node in the tree
            states: A list of states to add to the node.

        Raises:
            CassiopeiaTreeError if the character vector is the incorrect length,
                or if the node of interest is a leaf that has not been
                instantiated.
        """
        self.__check_network_initialized()

        if len(states) != self.n_character:
            raise CassiopeiaTreeError(
                "Input character vector is not the right length."
            )

        if self.is_leaf(node):
            if self.get_character_states(node) == []:
                raise CassiopeiaTreeError(
                    "Leaf node character states have not been instantiated"
                )
        self.__set_character_states(node, states)

        if self.is_leaf(node):
            self.__current_character_matrix.loc[node] = states

    def __set_character_states(self, node: str, states: List[int]) -> None:
        """A private method for setting states.

        A private method for setting states of nodes with no checks. Useful
        for the internal CassiopeiaTree API.

        Args:
            node: Node in the tree
            states: A list of states to add to the node.
        """

        self.__network.nodes[node]["character_states"] = states

    def get_character_states(self, node: str) -> List[int]:
        """Gets all the character states for a particular node.

        Args:
            node: Node in the tree.

        Returns:
            The full character state array of the specified node.

        Raises:
            CassiopeiaTreeError if the tree has not been initialized.
        """
        self.__check_network_initialized()

        return self.__network.nodes[node]["character_states"][:]

    def get_all_ancestors(self, node: str) -> List[str]:
        """Gets all the ancestors of a particular node.

        Args:
            node: Node in the tree
            
        Returns:
            The list of nodes along the path from the root to the node.
        """

        self.__check_network_initialized()

        if "ancestors" not in self.__cache:
            self.__cache["ancestors"] = {}
        
        if node not in self.__cache["ancestors"]:
            self.__cache["ancestors"][node] = [n
                for n in nx.ancestors(self.__network, node)
            ]

        return self.__cache["ancestors"][node]

    def depth_first_traverse_nodes(
        self, source: Optional[int] = None, postorder: bool = True
    ) -> Iterator[str]:
        """Nodes from depth first traversal of the tree.

        Returns the nodes from a DFS on the tree.

        Args:
            source: Where to begin the depth first traversal.
            postorder: Return the nodes in postorder. If False, returns in
                preorder.

        Returns:
            A list of nodes from the depth first traversal.

        Raises:
            CassiopeiaTreeError if the tree has not been initialized.
        """
        self.__check_network_initialized()

        if source is None:
            source = self.root

        if postorder:
            return nx.dfs_postorder_nodes(self.__network, source=source)
        else:
            return nx.dfs_preorder_nodes(self.__network, source=source)

    def depth_first_traverse_edges(
        self, source: Optional[int] = None
    ) -> Iterator[Tuple[str, str]]:
        """Edges from depth first traversal of the tree.

        Returns the edges from a DFS on the tree.

        Args:
            source: Where to begin the depth first traversal.

        Returns:
            A list of edges from the depth first traversal.

        Raises:
            CassiopeiaTreeError if the tree has not been initialized.
        """
    
        self.__check_network_initialized()

        if source is None:
            source = self.root

        return nx.dfs_edges(self.__network, source=source)

    def leaves_in_subtree(self, node) -> List[str]:
        """Get leaves in subtree below a given node.

        Args:
            node: Root of the subtree.

        Returns:
            A list of the leaves in the subtree rooted at the specified node.

        Raises:
            CassiopeiaTreeError if the tree has not been initialized.
        """
        self.__check_network_initialized()

<<<<<<< HEAD
        if "subtree" not in self.__cache:
            self.__cache["subtree"] = {}

            for n in self.depth_first_traverse_nodes(postorder=True):
                if self.is_leaf(n):
                    self.__cache["subtree"][n] = [n]
                else:
                    leaves = []
                    for child in self.children(n):
                        leaves += self.leaves_in_subtree(child)
                    self.__cache["subtree"][n] = leaves
    
        return self.__cache["subtree"][node]
            
=======
        self.__check_network_initialized()

        return [
            n
            for n in self.depth_first_traverse_nodes(source=node)
            if self.is_leaf(n)
        ]
>>>>>>> 6ea3fd90

    def get_newick(self, record_branch_lengths = False) -> str:
        """Returns newick format of tree.
        
        Args:
            record_branch_lengths: Whether to record branch lengths on the tree
            in the newick string

        Returns:
            The tree in the form of a newick string

        Raises:
            CassiopeiaTreeError if the tree has not been initialized.
        """
        self.__check_network_initialized()

        return utilities.to_newick(self.__network, record_branch_lengths)

    def get_tree_topology(self) -> nx.DiGraph:
        """Returns the tree in Networkx format.
        
        Raises:
            CassiopeiaTreeError if the tree has not been initialized.
        """

        self.__check_network_initialized()

        if self.__network:
            return self.__network.copy()
        else:
            return None

    def get_mean_depth_of_tree(self) -> float:
        """Computes mean depth of tree.

        Returns the mean depth of the tree. If branch lengths have not been
        estimated, depth is by default the number of edges in the tree.

        Raises:
            CassiopeiaTreeError if the tree has not been initialized.
        """
        self.__check_network_initialized()

        depths = [self.get_time(l) for l in self.leaves]
        return np.mean(depths)

    def get_max_depth_of_tree(self) -> float:
        """Computes the max depth of the tree.

        Returns the maximum depth of the tree. If branch lengths have not been
        estimated, depth is by default the number of edges in the tree.

        Raises:
            CassiopeiaTreeError if the tree has not been initialized.
        """
        self.__check_network_initialized()

        depths = [self.get_time(l) for l in self.leaves]
        return np.max(depths)

    def get_mutations_along_edge(
        self, parent: str, child: str
    ) -> List[Tuple[int, int]]:
        """Gets the mutations along an edge of interest.

        Returns a list of tuples (character, state) of mutations that occur
        along an edge. Characters are 0-indexed.

        Args:
            parent: parent in tree
            child: child in tree

        Returns:
            A list of (character, state) tuples indicating which character
                mutated and to which state.

        Raises:
            CassiopeiaTreeError if the edge does not exist or if the tree is
                not initialized.
        """
        self.__check_network_initialized()

        if child not in self.children(parent):
            raise CassiopeiaTreeError("Edge does not exist.")

        parent_states = self.get_character_states(parent)
        child_states = self.get_character_states(child)

        mutations = []
        for i in range(self.n_character):
            if parent_states[i] != child_states[i]:
                mutations.append((i, child_states[i]))

        return mutations

    def relabel_nodes(self, relabel_map: Dict[str, str]) -> None:
        """Relabels the nodes in the tree.

        Renames the nodes in the tree according to the relabeling map. Modifies
        the tree in-place.

        Args:
            relabel_map: A mapping of old names to new names.

        Raises:
            CassiopeiaTreeError if the tree is not initialized.
        """
        self.__check_network_initialized()

        self.__network = nx.relabel_nodes(self.__network, relabel_map)

        # reset cache because we've changed names
        self.__cache = {}

    def remove_leaf_and_prune_lineage(self, node: str) -> None:
        """Removes a leaf from the tree and prunes the lineage.

        Removes a leaf and all ancestors of that leaf that are no longer the
        ancestor of any leaves. In the context of a phylogeny, this prunes the
        lineage of all nodes no longer relevant to observed samples. 
        Additionally, maintains consistency with information on the tree by
        removing the node from the character matrix and cell metadata.

        Args:
            node: The leaf node to be removed

        Raises:
            CassiopeiaTreeError if the tree is not initialized or input node is
            not a leaf
        """
        self.__check_network_initialized()

        if not self.is_leaf(node):
            raise CassiopeiaTreeError("Node is not a leaf.")

        if len(self.nodes) == 1:
            self.__remove_node(node)
        else:
            curr_parent = self.parent(node)
            self.__remove_node(node)
            while (
                len(self.children(curr_parent)) < 1
                and not self.is_root(curr_parent)
            ):
                next_parent = self.parent(curr_parent)
                self.__remove_node(curr_parent)
                curr_parent = next_parent

        if self.__current_character_matrix:
            if node in self.__current_character_matrix.index:
                self.__current_character_matrix.drop(index = [node], inplace = True)
        if self.cell_meta:
            if node in self.cell_meta.index:
                self.cell_meta.drop(index = [node], inplace = True)
        if self.__dissimilarity_map:
            if node in self.__dissimilarity_map.index:
                self.__dissimilarity_map.drop(index = [node], columns = node, inplace = True)

        # reset cache because we've changed the tree topology
        self.__cache = {}

    def collapse_unifurcations(self, source: Optional[int] = None) -> None:
        """Collapses unifurcations on the tree.

        Removes all internal nodes that have in degree and out degree of 1,
        connecting their parent and children nodes by branchs with lengths
        equal to the total time elapsed from parent to each child. Therefore
        preserves the times of nodes that are not removed.

        Args:
            source: The node at which to begin the tree traversal

        Raises:
            CassiopeiaTreeError if the tree has not been initialized.
        """
        self.__check_network_initialized()

        if source is None:
            source = self.root

        for node in self.depth_first_traverse_nodes(postorder = True, source = source):
            if self.is_leaf(node):
                continue
            elif node == source:
                successors = self.children(node)
                if len(successors) == 1:
                    child = successors[0]
                    t = self.get_branch_length(node, child)
                    for grandchild in self.children(child):
                        t_ = self.get_branch_length(child, grandchild)
                        self.__add_edge(node, grandchild)
                        self.__set_branch_length(node, grandchild, t + t_)
                    self.__remove_node(child)
            else:
                successors = self.children(node)
                if len(successors) == 1:
                    child = successors[0]
                    parent = self.parent(node)
                    t = self.get_branch_length(parent, node)
                    t_ = self.get_branch_length(node, child)
                    self.__add_edge(parent, child)
                    self.__set_branch_length(parent, child, t + t_)
                    self.__remove_node(node)

        # reset cache because we've changed the tree topology
        self.__cache = {}

    def collapse_mutationless_edges(
        self,
        infer_ancestral_characters: bool,
    ) -> None:
        """Collapses mutationless edges in the tree in-place.

        Uses the internal node annotations of a tree to collapse edges with no
        mutations. The introduction of a missing data event is considered a 
        mutation in this context. Either takes the existing character states on
        the tree or infers the annotations bottom-up from the samples obeying 
        Camin-Sokal Parsimony. Preserves the times of nodes that are not removed
        by connecting the parent and children of removed nodes by branchs with 
        lengths equal to the total time elapsed from parent to each child.

        Args:
            tree: A networkx DiGraph object representing the tree
            infer_ancestral_characters: Infer the ancestral characters states 
                of the tree

        Raises:
            CassiopeiaTreeError if the tree has not been initialized.
        """
        if infer_ancestral_characters:
            self.reconstruct_ancestral_characters()

        for n in self.depth_first_traverse_nodes(postorder = True):
            if self.is_leaf(n):
                continue
            for child in self.children(n):
                if not self.is_leaf(child):
                    t = self.get_branch_length(n, child)
                    if self.get_character_states(n) == self.get_character_states(child):
                        for grandchild in self.children(child):
                            t_ = self.get_branch_length(child, grandchild)
                            self.__add_edge(n, grandchild)
                            self.__set_branch_length(n, grandchild, t + t_)
                        self.__remove_node(child)

        # reset cache because we've changed the tree topology
        self.__cache = {}

<<<<<<< HEAD
    def collapse_mutationless_edges(
        self,
        infer_ancestral_characters: bool,
    ):
        """Collapses mutationless edges in the tree in-place.
        Uses the internal node annotations of a tree to collapse edges with no
        mutations. The introduction of a missing data event is considered a 
        mutation in this context. Either takes the existing character states on
        the tree or infers the annotations bottom-up from the samples obeying 
        Camin-Sokal Parsimony.
        Args:
            tree: A networkx DiGraph object representing the tree
            infer_ancestral_characters: Infer the ancestral characters states 
                of the tree
        """
        if infer_ancestral_characters:
            self.reconstruct_ancestral_characters()

        for n in self.depth_first_traverse_nodes(postorder = True):
            if self.is_leaf(n):
                continue
            for child in self.children(n):
                if not self.is_leaf(child):
                    t = self.get_branch_length(n, child)
                    if self.get_character_states(n) == self.get_character_states(child):
                        for grandchild in self.children(child):
                            t_ = self.get_branch_length(child, grandchild)
                            self.__network.add_edge(n, grandchild, length = t + t_)
                        self.__network.remove_node(child)

        # reset cache because we've changed the tree topology
        self.__cache = {}


    def get_dissimilarity_map(self):
=======
    def get_dissimilarity_map(self) -> pd.DataFrame:
>>>>>>> 6ea3fd90
        """Gets the dissimilarity map."""

        if self.__dissimilarity_map is not None:
            return self.__dissimilarity_map.copy()
        else:
            return None

    def set_dissimilarity_map(self, dissimilarity_map: pd.DataFrame) -> None:
        """Sets the dissimilarity map variable in this object.

        Args:
            dissimilarity_map: Dissimilarity map relating all N x N distances
                between leaves.
        """
        character_matrix = self.__original_character_matrix
        if character_matrix is not None:

            if character_matrix.shape[0] != dissimilarity_map.shape[
                0
            ] or collections.Counter(
                character_matrix.index
            ) != collections.Counter(
                dissimilarity_map.index
            ):
                warnings.warn(
                    "The samples in the existing character matrix and "
                    "specified dissimilarity map do not agree.",
                    CassiopeiaTreeWarning,
                )

        self.__dissimilarity_map = dissimilarity_map.copy()

    def compute_dissimilarity_map(
        self,
        dissimilarity_function: Optional[
            Callable[
                [np.array, np.array, int, Dict[int, Dict[int, float]]], float
            ]
        ] = None,
        prior_transformation: str = "negative_log",
    ) -> None:
        """Computes a dissimilarity map.

        Given the dissimilarity function passed in, the pairwise dissimilarities
        will be computed over the samples in the character matrix. Populates
        the dissimilarity_map attribute in the object.

        Args:
            dissimilarity_function: A function that will take in two character
                vectors and priors and produce a dissimilarity.
            prior_transformation: A function defining a transformation on the
                priors in forming weights. Supports the following
                transformations:
                    "negative_log": Transforms each probability by the negative
                        log
                    "inverse": Transforms each probability p by taking 1/p
                    "square_root_inverse": Transforms each probability by the
                        the square root of 1/p
        """

        if self.__current_character_matrix is None:
            raise CassiopeiaTreeError(
                "No character matrix is detected in this tree."
            )

        character_matrix = self.get_current_character_matrix()

        weights = None
        if self.priors:
            weights = solver_utilities.transform_priors(
                self.priors, prior_transformation
            )

        N = character_matrix.shape[0]
        dissimilarity_map = utilities.compute_dissimilarity_map(
            character_matrix.to_numpy(),
            N,
            dissimilarity_function,
            weights,
            self.missing_state_indicator,
        )

        dissimilarity_map = scipy.spatial.distance.squareform(dissimilarity_map)

        dissimilarity_map = pd.DataFrame(
            dissimilarity_map,
            index=character_matrix.index,
            columns=character_matrix.index,
        )

        self.set_dissimilarity_map(dissimilarity_map)

<<<<<<< HEAD
    def set_attribute(self, node: str, attribute_name: str, value: Any):
        """Sets an attribute in the tree.
=======
    def set_attribute(self, node: str, attribute_name: str, value: Any) -> None:
        """Sets an attribute in the tree.
        
>>>>>>> 6ea3fd90
        Args:
            node: Node name
            attribute_name: Name for the new attribute
            value: Value for the attribute.
<<<<<<< HEAD
=======

        Raises:
            CassiopeiaTreeError if the tree has not been initialized.
>>>>>>> 6ea3fd90
        """
        self.__check_network_initialized()

        self.__network.nodes[node][attribute_name] = value

    def get_attribute(self, node: str, attribute_name: str) -> Any:
        """Retrieves the value of an attribute for a node.
<<<<<<< HEAD
=======
        
>>>>>>> 6ea3fd90
        Args:
            node: Node name
            attribute_name: Name of the attribute.
        
        Returns:
            The value of the attribute for that node.
<<<<<<< HEAD
=======

>>>>>>> 6ea3fd90
        Raises:
            CassiopeiaTreeError if the attribute has not been set for this node.
        """
        self.__check_network_initialized()

        try:
            return self.__network.nodes[node][attribute_name]
        except KeyError:
            raise CassiopeiaTreeError(f"Attribute {attribute_name} not " 
                                    "detected for this node.")

    def filter_nodes(self, condition: Callable[[str], bool]) -> List[str]:

        self.__check_network_initialized()

        _filter = []
        for n in self.depth_first_traverse_nodes():
            if condition(n):
                _filter.append(n)

        return _filter

    def find_lcas_of_pairs(self, pairs: Union[Iterator[str], List[str]]) -> Iterator[Tuple[Tuple[str, str], str]]:
        """Finds LCAs of all pairs.

        Args:
            pairs: Pairs of nodes for which to find LCAs

        Returns:
            A generator of ((u, v), LCA) tuples.
        """
        self.__check_network_initialized()
        return nx.tree_all_pairs_lowest_common_ancestor(self.__network, root=self.root, pairs=pairs)<|MERGE_RESOLUTION|>--- conflicted
+++ resolved
@@ -918,7 +918,6 @@
         """
         self.__check_network_initialized()
 
-<<<<<<< HEAD
         if "subtree" not in self.__cache:
             self.__cache["subtree"] = {}
 
@@ -933,15 +932,6 @@
     
         return self.__cache["subtree"][node]
             
-=======
-        self.__check_network_initialized()
-
-        return [
-            n
-            for n in self.depth_first_traverse_nodes(source=node)
-            if self.is_leaf(n)
-        ]
->>>>>>> 6ea3fd90
 
     def get_newick(self, record_branch_lengths = False) -> str:
         """Returns newick format of tree.
@@ -1190,45 +1180,7 @@
         # reset cache because we've changed the tree topology
         self.__cache = {}
 
-<<<<<<< HEAD
-    def collapse_mutationless_edges(
-        self,
-        infer_ancestral_characters: bool,
-    ):
-        """Collapses mutationless edges in the tree in-place.
-        Uses the internal node annotations of a tree to collapse edges with no
-        mutations. The introduction of a missing data event is considered a 
-        mutation in this context. Either takes the existing character states on
-        the tree or infers the annotations bottom-up from the samples obeying 
-        Camin-Sokal Parsimony.
-        Args:
-            tree: A networkx DiGraph object representing the tree
-            infer_ancestral_characters: Infer the ancestral characters states 
-                of the tree
-        """
-        if infer_ancestral_characters:
-            self.reconstruct_ancestral_characters()
-
-        for n in self.depth_first_traverse_nodes(postorder = True):
-            if self.is_leaf(n):
-                continue
-            for child in self.children(n):
-                if not self.is_leaf(child):
-                    t = self.get_branch_length(n, child)
-                    if self.get_character_states(n) == self.get_character_states(child):
-                        for grandchild in self.children(child):
-                            t_ = self.get_branch_length(child, grandchild)
-                            self.__network.add_edge(n, grandchild, length = t + t_)
-                        self.__network.remove_node(child)
-
-        # reset cache because we've changed the tree topology
-        self.__cache = {}
-
-
-    def get_dissimilarity_map(self):
-=======
     def get_dissimilarity_map(self) -> pd.DataFrame:
->>>>>>> 6ea3fd90
         """Gets the dissimilarity map."""
 
         if self.__dissimilarity_map is not None:
@@ -1321,24 +1273,16 @@
 
         self.set_dissimilarity_map(dissimilarity_map)
 
-<<<<<<< HEAD
-    def set_attribute(self, node: str, attribute_name: str, value: Any):
-        """Sets an attribute in the tree.
-=======
     def set_attribute(self, node: str, attribute_name: str, value: Any) -> None:
         """Sets an attribute in the tree.
         
->>>>>>> 6ea3fd90
         Args:
             node: Node name
             attribute_name: Name for the new attribute
             value: Value for the attribute.
-<<<<<<< HEAD
-=======
-
-        Raises:
-            CassiopeiaTreeError if the tree has not been initialized.
->>>>>>> 6ea3fd90
+
+        Raises:
+            CassiopeiaTreeError if the tree has not been initialized.
         """
         self.__check_network_initialized()
 
@@ -1346,20 +1290,13 @@
 
     def get_attribute(self, node: str, attribute_name: str) -> Any:
         """Retrieves the value of an attribute for a node.
-<<<<<<< HEAD
-=======
         
->>>>>>> 6ea3fd90
         Args:
             node: Node name
             attribute_name: Name of the attribute.
         
         Returns:
             The value of the attribute for that node.
-<<<<<<< HEAD
-=======
-
->>>>>>> 6ea3fd90
         Raises:
             CassiopeiaTreeError if the attribute has not been set for this node.
         """
