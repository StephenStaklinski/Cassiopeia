--- conflicted
+++ resolved
@@ -36,11 +36,9 @@
     TODO(mgjones, sprillo, rzhang): Specify functions to use for rooting, etc.
         the trees that are produced via a DistanceSolver. Add compositional
         framework.
-<<<<<<< HEAD
+
     TODO(mgjones, rzhang): Make the solver work with similarity maps as
         flattened arrays
-=======
->>>>>>> 0ce52739
 
     Args:
         dissimilarity_function: Function that can be used to compute the
