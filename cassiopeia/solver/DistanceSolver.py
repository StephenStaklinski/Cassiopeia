--- conflicted
+++ resolved
@@ -80,26 +80,9 @@
             cassiopeia_tree: CassiopeiaTree object to be populated
         """
 
-<<<<<<< HEAD
-        weights = None
-        if cassiopeia_tree.priors:
-            weights = solver_utilities.transform_priors(
-                cassiopeia_tree.priors, self.prior_transformation
-            )
-
-        (
-            unique_character_matrix,
-            dissimilarity_map,
-            state_to_sample_mapping,
-            root_sample,
-        ) = self.setup_solver(
-            cassiopeia_tree, dissimilarity_map, root_sample, weights
-        )
-=======
         self.setup_dissimilarity_map(cassiopeia_tree)
 
         dissimilarity_map = cassiopeia_tree.get_dissimilarity_map()
->>>>>>> dd9b1423
 
         N = dissimilarity_map.shape[0]
 
@@ -165,11 +148,6 @@
                 the sample to treat as a root.
         """
 
-<<<<<<< HEAD
-        if self.dissimilarity_function is None and dissimilarity_map is None:
-            raise DistanceSolverError(
-                "Please specify a dissimilarity map or dissimilarity function"
-=======
         if (
             self.dissimilarity_function is None
             and cassiopeia_tree.get_dissimilarity_map() is None
@@ -177,7 +155,6 @@
             raise DistanceSolverError(
                 "Please specify a dissimilarity function or populate the "
                 "CassiopeiaTree object with a dissimilarity map"
->>>>>>> dd9b1423
             )
 
         character_matrix = (
@@ -188,14 +165,9 @@
 
             if self.dissimilarity_function is None:
                 raise DistanceSolverError(
-<<<<<<< HEAD
-                    "Please specify a root sample or provide a dissimilarity "
-                    "function by which to add a root to the dissimilarity map"
-=======
                     "Please specify a root sample in CassiopeiaTree or provide "
                     "a dissimilarity function by which to add a root to the "
                     "dissimilarity map"
->>>>>>> dd9b1423
                 )
 
             root = [0] * character_matrix.shape[1]
