# -*- coding: utf-8 -*-

"""Top level for preprocess."""

from .pipeline import (
    align_sequences,
    call_alleles,
    collapse_umis,
    error_correct_umis,
    resolve_umi_sequence,
    filter_molecule_table,
    call_lineage_groups,
)
from .utilities import (
<<<<<<< HEAD
    convert_alleletable_to_character_matrix,
=======
    compute_empirical_indel_priors,
    convert_alleletable_to_character_matrix,
    convert_alleletable_to_lineage_profile,
    convert_lineage_profile_to_character_matrix,
>>>>>>> 5e8c67e1
    filter_cells,
    filter_umis,
)
from .setup_utilities import setup<|MERGE_RESOLUTION|>--- conflicted
+++ resolved
@@ -12,14 +12,10 @@
     call_lineage_groups,
 )
 from .utilities import (
-<<<<<<< HEAD
-    convert_alleletable_to_character_matrix,
-=======
     compute_empirical_indel_priors,
     convert_alleletable_to_character_matrix,
     convert_alleletable_to_lineage_profile,
     convert_lineage_profile_to_character_matrix,
->>>>>>> 5e8c67e1
     filter_cells,
     filter_umis,
 )
